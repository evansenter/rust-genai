use serde::{Deserialize, Serialize};
use std::fmt;

// Import only Tool from shared types
use super::shared::Tool;

/// Content object for Interactions API - uses flat structure with type field.
///
/// This enum represents all content types that can appear in API requests and responses.
/// It includes an `Unknown` variant for forward compatibility with new API content types.
///
/// # Forward Compatibility
///
/// This enum is marked `#[non_exhaustive]`, which means:
/// - Match statements must include a wildcard arm (`_ => ...`)
/// - New variants may be added in minor version updates without breaking your code
///
/// When the API returns a content type that this library doesn't recognize, it will be
/// captured as `InteractionContent::Unknown` rather than causing a deserialization error.
/// This allows your code to continue working even when Google adds new content types.
///
/// Use [`InteractionResponse::has_unknown`] and [`InteractionResponse::unknown_content`]
/// to detect and inspect unknown content.
///
/// # Example
///
/// ```no_run
/// # use genai_client::models::interactions::{InteractionContent, InteractionResponse};
/// # let response: InteractionResponse = todo!();
/// for content in &response.outputs {
///     match content {
///         InteractionContent::Text { text } => println!("Text: {:?}", text),
///         InteractionContent::FunctionCall { name, .. } => println!("Function: {}", name),
///         InteractionContent::Unknown { type_name, .. } => {
///             println!("Unknown content type: {}", type_name);
///         }
///         // Required due to #[non_exhaustive] - handles future variants
///         _ => {}
///     }
/// }
/// ```
#[derive(Clone, Debug)]
#[non_exhaustive]
pub enum InteractionContent {
    /// Text content
    Text { text: Option<String> },
    /// Thought content (internal reasoning)
    Thought { text: Option<String> },
    /// Thought signature (cryptographic signature for thought verification)
    ///
    /// This variant typically appears only during streaming responses, providing
    /// a cryptographic signature that verifies the authenticity of thought content.
    ThoughtSignature { signature: String },
    /// Image content
    Image {
        data: Option<String>,
        uri: Option<String>,
        mime_type: Option<String>,
    },
    /// Audio content
    Audio {
        data: Option<String>,
        uri: Option<String>,
        mime_type: Option<String>,
    },
    /// Video content
    Video {
        data: Option<String>,
        uri: Option<String>,
        mime_type: Option<String>,
    },
    /// Function call (output from model)
    FunctionCall {
        /// Unique identifier for this function call
        id: Option<String>,
        name: String,
        args: serde_json::Value,
        /// Thought signature for Gemini 3 reasoning continuity
        thought_signature: Option<String>,
    },
    /// Function result (input to model with execution result)
    FunctionResult {
        name: String,
        /// The call_id from the FunctionCall being responded to
        call_id: String,
        result: serde_json::Value,
    },
    /// Code execution call (model requesting code execution)
    ///
    /// This variant appears when the model initiates code execution
    /// via the `CodeExecution` built-in tool.
    ///
    /// # Example
    ///
    /// ```no_run
    /// # use genai_client::models::interactions::InteractionContent;
    /// # let content: InteractionContent = todo!();
    /// if let InteractionContent::CodeExecutionCall { id, language, code } = content {
    ///     println!("Executing {} code (id: {}): {}", language, id, code);
    /// }
    /// ```
    CodeExecutionCall {
        /// Unique identifier for this code execution call
        id: String,
        /// Programming language (e.g., "PYTHON")
        language: String,
        /// Source code to execute
        code: String,
    },
    /// Code execution result (returned after code runs)
    ///
    /// Contains the outcome and output of executed code from the `CodeExecution` tool.
    ///
    /// # Security Note
    ///
    /// When displaying results to end users, check `outcome.is_error()` first. Error
    /// results may contain stack traces or system information that shouldn't be exposed
    /// directly to users without sanitization.
    ///
    /// # Example
    ///
    /// ```no_run
    /// # use genai_client::models::interactions::{InteractionContent, CodeExecutionOutcome};
    /// # let content: InteractionContent = todo!();
    /// if let InteractionContent::CodeExecutionResult { outcome, output, .. } = content {
    ///     match outcome {
    ///         CodeExecutionOutcome::Ok => println!("Result: {}", output),
    ///         CodeExecutionOutcome::Failed => eprintln!("Error: {}", output),
    ///         CodeExecutionOutcome::DeadlineExceeded => eprintln!("Timeout!"),
    ///         _ => {}
    ///     }
    /// }
    /// ```
    CodeExecutionResult {
        /// The call_id matching the CodeExecutionCall this result is for
        call_id: String,
        /// Execution outcome (OK, FAILED, DEADLINE_EXCEEDED, etc.)
        outcome: CodeExecutionOutcome,
        /// The output of the code execution (stdout for success, error message for failure)
        output: String,
    },
    /// Google Search call (model requesting a search)
    ///
    /// Appears when the model initiates a Google Search via the `GoogleSearch` tool.
    GoogleSearchCall {
        /// Search query
        query: String,
    },
    /// Google Search result (grounding data from search)
    ///
    /// Contains the results returned by the `GoogleSearch` built-in tool.
    GoogleSearchResult {
        /// Search result data (flexible structure as API evolves)
        results: serde_json::Value,
    },
    /// URL Context call (model requesting URL content)
    ///
    /// Appears when the model requests URL content via the `UrlContext` tool.
    UrlContextCall {
        /// URL to fetch
        url: String,
    },
    /// URL Context result (fetched content from URL)
    ///
    /// Contains the content retrieved by the `UrlContext` built-in tool.
    ///
    /// The `content` field may be `None` if the URL could not be fetched
    /// (e.g., network errors, blocked URLs, timeouts, or access restrictions).
    UrlContextResult {
        /// The URL that was fetched
        url: String,
        /// The fetched content, or `None` if the fetch failed
        content: Option<String>,
    },
    /// Unknown content type for forward compatibility.
    ///
    /// This variant captures content types that the library doesn't recognize yet.
    /// This can happen when Google adds new features to the API before this library
    /// is updated to support them.
    ///
    /// The `type_name` field contains the unrecognized type string from the API,
    /// and `data` contains the full JSON object for inspection or debugging.
    ///
    /// # When This Occurs
    ///
    /// - New API features not yet supported by this library
    /// - Beta features in testing
    /// - Region-specific content types
    ///
    /// # Example
    ///
    /// ```no_run
    /// # use genai_client::models::interactions::InteractionContent;
    /// # let content: InteractionContent = todo!();
    /// if let InteractionContent::Unknown { type_name, data } = content {
    ///     eprintln!("Encountered unknown type '{}': {:?}", type_name, data);
    /// }
    /// ```
    ///
    /// # Serialization Behavior
    ///
    /// Unknown variants can be serialized back to JSON, enabling round-trip in
    /// multi-turn conversations. The serialization follows these rules:
    ///
    /// 1. **Type field**: The `type_name` becomes the `"type"` field in output
    /// 2. **Object data**: If `data` is a JSON object, its fields are flattened
    ///    into the output (excluding any existing `"type"` field to avoid duplicates)
    /// 3. **Non-object data**: If `data` is a non-object value (array, string, etc.),
    ///    it's placed under a `"data"` key
    /// 4. **Null data**: Omitted entirely from the output
    ///
    /// ## Example: Object Data (Common Case)
    ///
    /// ```
    /// # use genai_client::models::interactions::InteractionContent;
    /// # use serde_json::json;
    /// let content = InteractionContent::Unknown {
    ///     type_name: "new_feature".to_string(),
    ///     data: json!({"field1": "value1", "field2": 42}),
    /// };
    /// // Serializes to: {"type": "new_feature", "field1": "value1", "field2": 42}
    /// ```
    ///
    /// ## Example: Duplicate Type Field
    ///
    /// If `data` contains a `"type"` field, it's excluded during serialization
    /// (the `type_name` takes precedence):
    ///
    /// ```
    /// # use genai_client::models::interactions::InteractionContent;
    /// # use serde_json::json;
    /// let content = InteractionContent::Unknown {
    ///     type_name: "my_type".to_string(),
    ///     data: json!({"type": "ignored", "value": 123}),
    /// };
    /// // Serializes to: {"type": "my_type", "value": 123}
    /// // Note: "type": "ignored" is not included
    /// ```
    ///
    /// ## Example: Non-Object Data
    ///
    /// ```
    /// # use genai_client::models::interactions::InteractionContent;
    /// # use serde_json::json;
    /// let content = InteractionContent::Unknown {
    ///     type_name: "array_type".to_string(),
    ///     data: json!([1, 2, 3]),
    /// };
    /// // Serializes to: {"type": "array_type", "data": [1, 2, 3]}
    /// ```
    ///
    /// # Manual Construction
    ///
    /// While Unknown variants are typically created by deserialization, you can
    /// construct them manually for testing or edge cases. Note that:
    ///
    /// - The `type_name` can be any string (including empty, though not recommended)
    /// - The `data` can be any valid JSON value
    /// - For multi-turn conversations, the serialized form must match what the API expects
    Unknown {
        /// The unrecognized type name from the API
        type_name: String,
        /// The full JSON data for this content, preserved for debugging
        data: serde_json::Value,
    },
}

// Custom Serialize implementation for InteractionContent.
// This handles the Unknown variant specially by merging type_name into the data.
impl Serialize for InteractionContent {
    fn serialize<S>(&self, serializer: S) -> Result<S::Ok, S::Error>
    where
        S: serde::Serializer,
    {
        use serde::ser::SerializeMap;

        match self {
            Self::Text { text } => {
                let mut map = serializer.serialize_map(None)?;
                map.serialize_entry("type", "text")?;
                if let Some(t) = text {
                    map.serialize_entry("text", t)?;
                }
                map.end()
            }
            Self::Thought { text } => {
                let mut map = serializer.serialize_map(None)?;
                map.serialize_entry("type", "thought")?;
                if let Some(t) = text {
                    map.serialize_entry("text", t)?;
                }
                map.end()
            }
            Self::ThoughtSignature { signature } => {
                let mut map = serializer.serialize_map(None)?;
                map.serialize_entry("type", "thought_signature")?;
                map.serialize_entry("signature", signature)?;
                map.end()
            }
            Self::Image {
                data,
                uri,
                mime_type,
            } => {
                let mut map = serializer.serialize_map(None)?;
                map.serialize_entry("type", "image")?;
                if let Some(d) = data {
                    map.serialize_entry("data", d)?;
                }
                if let Some(u) = uri {
                    map.serialize_entry("uri", u)?;
                }
                if let Some(m) = mime_type {
                    map.serialize_entry("mime_type", m)?;
                }
                map.end()
            }
            Self::Audio {
                data,
                uri,
                mime_type,
            } => {
                let mut map = serializer.serialize_map(None)?;
                map.serialize_entry("type", "audio")?;
                if let Some(d) = data {
                    map.serialize_entry("data", d)?;
                }
                if let Some(u) = uri {
                    map.serialize_entry("uri", u)?;
                }
                if let Some(m) = mime_type {
                    map.serialize_entry("mime_type", m)?;
                }
                map.end()
            }
            Self::Video {
                data,
                uri,
                mime_type,
            } => {
                let mut map = serializer.serialize_map(None)?;
                map.serialize_entry("type", "video")?;
                if let Some(d) = data {
                    map.serialize_entry("data", d)?;
                }
                if let Some(u) = uri {
                    map.serialize_entry("uri", u)?;
                }
                if let Some(m) = mime_type {
                    map.serialize_entry("mime_type", m)?;
                }
                map.end()
            }
            Self::FunctionCall {
                id,
                name,
                args,
                thought_signature,
            } => {
                let mut map = serializer.serialize_map(None)?;
                map.serialize_entry("type", "function_call")?;
                if let Some(i) = id {
                    map.serialize_entry("id", i)?;
                }
                map.serialize_entry("name", name)?;
                map.serialize_entry("arguments", args)?;
                if let Some(sig) = thought_signature {
                    map.serialize_entry("thoughtSignature", sig)?;
                }
                map.end()
            }
            Self::FunctionResult {
                name,
                call_id,
                result,
            } => {
                let mut map = serializer.serialize_map(None)?;
                map.serialize_entry("type", "function_result")?;
                map.serialize_entry("name", name)?;
                map.serialize_entry("call_id", call_id)?;
                map.serialize_entry("result", result)?;
                map.end()
            }
            Self::CodeExecutionCall { id, language, code } => {
                let mut map = serializer.serialize_map(None)?;
                map.serialize_entry("type", "code_execution_call")?;
                map.serialize_entry("id", id)?;
                map.serialize_entry("language", language)?;
                map.serialize_entry("code", code)?;
                map.end()
            }
            Self::CodeExecutionResult {
                call_id,
                outcome,
                output,
            } => {
                let mut map = serializer.serialize_map(None)?;
                map.serialize_entry("type", "code_execution_result")?;
                map.serialize_entry("call_id", call_id)?;
                map.serialize_entry("outcome", outcome)?;
                map.serialize_entry("output", output)?;
                map.end()
            }
            Self::GoogleSearchCall { query } => {
                let mut map = serializer.serialize_map(None)?;
                map.serialize_entry("type", "google_search_call")?;
                map.serialize_entry("query", query)?;
                map.end()
            }
            Self::GoogleSearchResult { results } => {
                let mut map = serializer.serialize_map(None)?;
                map.serialize_entry("type", "google_search_result")?;
                map.serialize_entry("results", results)?;
                map.end()
            }
            Self::UrlContextCall { url } => {
                let mut map = serializer.serialize_map(None)?;
                map.serialize_entry("type", "url_context_call")?;
                map.serialize_entry("url", url)?;
                map.end()
            }
            Self::UrlContextResult { url, content } => {
                let mut map = serializer.serialize_map(None)?;
                map.serialize_entry("type", "url_context_result")?;
                map.serialize_entry("url", url)?;
                if let Some(c) = content {
                    map.serialize_entry("content", c)?;
                }
                map.end()
            }
            Self::Unknown { type_name, data } => {
                // For Unknown, merge the type_name into the data object
                let mut map = serializer.serialize_map(None)?;
                map.serialize_entry("type", type_name)?;
                // Flatten the data fields into the map if it's an object
                match data {
                    serde_json::Value::Object(obj) => {
                        for (key, value) in obj {
                            if key != "type" {
                                // Don't duplicate the type field
                                map.serialize_entry(key, value)?;
                            }
                        }
                    }
                    // For non-object data (unlikely but possible), preserve under "data" key
                    other if !other.is_null() => {
                        map.serialize_entry("data", other)?;
                    }
                    _ => {} // Null data is omitted
                }
                map.end()
            }
        }
    }
}

impl InteractionContent {
    /// Extract the text content, if this is a Text variant with non-empty text.
    ///
    /// Returns `Some` only for `Text` variants with non-empty text.
    /// Returns `None` for all other variants including `Thought`.
    pub fn text(&self) -> Option<&str> {
        match self {
            Self::Text { text: Some(t) } if !t.is_empty() => Some(t),
            _ => None,
        }
    }

    /// Check if this is a Text content type.
    pub const fn is_text(&self) -> bool {
        matches!(self, Self::Text { .. })
    }

    /// Check if this is a Thought content type.
    pub const fn is_thought(&self) -> bool {
        matches!(self, Self::Thought { .. })
    }

    /// Check if this is a ThoughtSignature content type.
    pub const fn is_thought_signature(&self) -> bool {
        matches!(self, Self::ThoughtSignature { .. })
    }

    /// Check if this is a FunctionCall content type.
    pub const fn is_function_call(&self) -> bool {
        matches!(self, Self::FunctionCall { .. })
    }

    /// Returns `true` if this is an unknown content type.
    ///
    /// Use this to check for content types that the library doesn't recognize.
    /// See [`InteractionContent::Unknown`] for more details.
    pub const fn is_unknown(&self) -> bool {
        matches!(self, Self::Unknown { .. })
    }

    /// Check if this is a CodeExecutionCall content type.
    pub const fn is_code_execution_call(&self) -> bool {
        matches!(self, Self::CodeExecutionCall { .. })
    }

    /// Check if this is a CodeExecutionResult content type.
    pub const fn is_code_execution_result(&self) -> bool {
        matches!(self, Self::CodeExecutionResult { .. })
    }

    /// Check if this is a GoogleSearchCall content type.
    pub const fn is_google_search_call(&self) -> bool {
        matches!(self, Self::GoogleSearchCall { .. })
    }

    /// Check if this is a GoogleSearchResult content type.
    pub const fn is_google_search_result(&self) -> bool {
        matches!(self, Self::GoogleSearchResult { .. })
    }

    /// Check if this is a UrlContextCall content type.
    pub const fn is_url_context_call(&self) -> bool {
        matches!(self, Self::UrlContextCall { .. })
    }

    /// Check if this is a UrlContextResult content type.
    pub const fn is_url_context_result(&self) -> bool {
        matches!(self, Self::UrlContextResult { .. })
    }

    /// Returns the type name if this is an unknown content type.
    ///
    /// Returns `None` for known content types.
    pub fn unknown_type(&self) -> Option<&str> {
        match self {
            Self::Unknown { type_name, .. } => Some(type_name),
            _ => None,
        }
    }

    /// Returns the raw JSON data if this is an unknown content type.
    ///
    /// Returns `None` for known content types.
    pub fn unknown_data(&self) -> Option<&serde_json::Value> {
        match self {
            Self::Unknown { data, .. } => Some(data),
            _ => None,
        }
    }
}

// Custom Deserialize implementation to handle unknown content types gracefully.
//
// This tries to deserialize known types first, and falls back to Unknown for
// unrecognized types. This provides forward compatibility when Google adds
// new content types to the API.
impl<'de> Deserialize<'de> for InteractionContent {
    fn deserialize<D>(deserializer: D) -> Result<Self, D::Error>
    where
        D: serde::Deserializer<'de>,
    {
        #[cfg(feature = "strict-unknown")]
        use serde::de::Error as _;

        // First, deserialize into a raw JSON value
        let value = serde_json::Value::deserialize(deserializer)?;

        // Helper enum for deserializing known types
        #[derive(Deserialize)]
        #[serde(tag = "type", rename_all = "snake_case")]
        enum KnownContent {
            Text {
                text: Option<String>,
            },
            Thought {
                text: Option<String>,
            },
            ThoughtSignature {
                #[serde(default)]
                signature: String,
            },
            Image {
                data: Option<String>,
                uri: Option<String>,
                mime_type: Option<String>,
            },
            Audio {
                data: Option<String>,
                uri: Option<String>,
                mime_type: Option<String>,
            },
            Video {
                data: Option<String>,
                uri: Option<String>,
                mime_type: Option<String>,
            },
            FunctionCall {
                id: Option<String>,
                name: String,
                #[serde(rename = "arguments")]
                args: serde_json::Value,
                #[serde(rename = "thoughtSignature")]
                thought_signature: Option<String>,
            },
            FunctionResult {
                name: String,
                call_id: String,
                result: serde_json::Value,
            },
            CodeExecutionCall {
                id: String,
                // API returns language/code in the arguments object
                #[serde(default)]
                language: Option<String>,
                #[serde(default)]
                code: Option<String>,
                // Fallback for old API format
                #[serde(default)]
                arguments: Option<serde_json::Value>,
            },
            CodeExecutionResult {
                call_id: String,
                // New typed outcome
                #[serde(default)]
                outcome: Option<CodeExecutionOutcome>,
                // New output field
                #[serde(default)]
                output: Option<String>,
                // Old API format fallback
                #[serde(default)]
                is_error: Option<bool>,
                #[serde(default)]
                result: Option<String>,
            },
            GoogleSearchCall {
                query: String,
            },
            GoogleSearchResult {
                results: serde_json::Value,
            },
            UrlContextCall {
                url: String,
            },
            UrlContextResult {
                url: String,
                content: Option<String>,
            },
        }

        // Try to deserialize as a known type
        match serde_json::from_value::<KnownContent>(value.clone()) {
            Ok(known) => Ok(match known {
                KnownContent::Text { text } => InteractionContent::Text { text },
                KnownContent::Thought { text } => InteractionContent::Thought { text },
                KnownContent::ThoughtSignature { signature } => {
                    InteractionContent::ThoughtSignature { signature }
                }
                KnownContent::Image {
                    data,
                    uri,
                    mime_type,
                } => InteractionContent::Image {
                    data,
                    uri,
                    mime_type,
                },
                KnownContent::Audio {
                    data,
                    uri,
                    mime_type,
                } => InteractionContent::Audio {
                    data,
                    uri,
                    mime_type,
                },
                KnownContent::Video {
                    data,
                    uri,
                    mime_type,
                } => InteractionContent::Video {
                    data,
                    uri,
                    mime_type,
                },
                KnownContent::FunctionCall {
                    id,
                    name,
                    args,
                    thought_signature,
                } => InteractionContent::FunctionCall {
                    id,
                    name,
                    args,
                    thought_signature,
                },
                KnownContent::FunctionResult {
                    name,
                    call_id,
                    result,
                } => InteractionContent::FunctionResult {
                    name,
                    call_id,
                    result,
                },
                KnownContent::CodeExecutionCall {
                    id,
                    language,
                    code,
                    arguments,
                } => {
                    // Prefer direct fields, fall back to parsing arguments
                    let (lang, source) = if let (Some(l), Some(c)) = (language, code) {
                        (l, c)
                    } else if let Some(args) = arguments {
                        // Parse old format: {"language": "PYTHON", "code": "..."}
                        let lang = args
                            .get("language")
                            .and_then(|v| v.as_str())
                            .unwrap_or("PYTHON")
                            .to_string();
                        let source = args
                            .get("code")
                            .and_then(|v| v.as_str())
                            .unwrap_or("")
                            .to_string();
                        (lang, source)
                    } else {
                        log::warn!(
                            "CodeExecutionCall missing both direct fields and arguments for id: {}",
                            id
                        );
                        (String::from("PYTHON"), String::new())
                    };

                    InteractionContent::CodeExecutionCall {
                        id,
                        language: lang,
                        code: source,
                    }
                }
                KnownContent::CodeExecutionResult {
                    call_id,
                    outcome,
                    output,
                    is_error,
                    result,
                } => {
                    // Prefer new fields, fall back to old fields
                    let exec_outcome = outcome.unwrap_or(
                        // Convert old is_error boolean to outcome
                        match is_error {
                            Some(true) => CodeExecutionOutcome::Failed,
                            Some(false) => CodeExecutionOutcome::Ok,
                            None => CodeExecutionOutcome::Unspecified,
                        },
                    );

                    let exec_output = output.or(result).unwrap_or_default();

                    InteractionContent::CodeExecutionResult {
                        call_id,
                        outcome: exec_outcome,
                        output: exec_output,
                    }
                }
                KnownContent::GoogleSearchCall { query } => {
                    InteractionContent::GoogleSearchCall { query }
                }
                KnownContent::GoogleSearchResult { results } => {
                    InteractionContent::GoogleSearchResult { results }
                }
                KnownContent::UrlContextCall { url } => InteractionContent::UrlContextCall { url },
                KnownContent::UrlContextResult { url, content } => {
                    InteractionContent::UrlContextResult { url, content }
                }
            }),
            Err(_) => {
                // Unknown type - extract type name and preserve data
                let type_name = value
                    .get("type")
                    .and_then(|v| v.as_str())
                    .unwrap_or("<missing type>")
                    .to_string();

                log::warn!(
                    "Encountered unknown InteractionContent type '{}'. \
                     This may indicate a new API feature not yet supported by this library. \
                     The content will be preserved in the Unknown variant.",
                    type_name
                );

                #[cfg(feature = "strict-unknown")]
                {
                    Err(D::Error::custom(format!(
                        "Unknown InteractionContent type '{}'. \
                         Strict mode is enabled via the 'strict-unknown' feature flag. \
                         Either update the library or disable strict mode.",
                        type_name
                    )))
                }

                #[cfg(not(feature = "strict-unknown"))]
                {
                    Ok(InteractionContent::Unknown {
                        type_name,
                        data: value,
                    })
                }
            }
        }
    }
}

/// Input for an interaction - can be a simple string or array of content
#[derive(Clone, Serialize, Deserialize, Debug)]
#[serde(untagged)]
pub enum InteractionInput {
    /// Simple text input
    Text(String),
    /// Array of content objects
    Content(Vec<InteractionContent>),
}

/// Generation configuration for model behavior
#[derive(Clone, Serialize, Deserialize, Debug, Default)]
#[serde(rename_all = "camelCase")]
pub struct GenerationConfig {
    #[serde(skip_serializing_if = "Option::is_none")]
    pub temperature: Option<f32>,
    #[serde(skip_serializing_if = "Option::is_none")]
    pub max_output_tokens: Option<i32>,
    #[serde(skip_serializing_if = "Option::is_none")]
    pub top_p: Option<f32>,
    #[serde(skip_serializing_if = "Option::is_none")]
    pub top_k: Option<i32>,
    /// Thinking level: "minimal", "low", "medium", "high"
    #[serde(skip_serializing_if = "Option::is_none")]
    pub thinking_level: Option<String>,
}

/// Request body for the Interactions API endpoint
#[derive(Clone, Serialize, Debug)]
#[serde(rename_all = "camelCase")]
pub struct CreateInteractionRequest {
    /// Model name (e.g., "gemini-3-flash-preview") - mutually exclusive with agent
    #[serde(skip_serializing_if = "Option::is_none")]
    pub model: Option<String>,

    /// Agent name (e.g., "deep-research-pro-preview-12-2025") - mutually exclusive with model
    #[serde(skip_serializing_if = "Option::is_none")]
    pub agent: Option<String>,

    /// The input for this interaction
    pub input: InteractionInput,

    /// Reference to a previous interaction for stateful conversations
    #[serde(skip_serializing_if = "Option::is_none")]
    pub previous_interaction_id: Option<String>,

    /// Tools available for function calling
    #[serde(skip_serializing_if = "Option::is_none")]
    pub tools: Option<Vec<Tool>>,

    /// Response modalities (e.g., ["IMAGE"])
    #[serde(skip_serializing_if = "Option::is_none")]
    pub response_modalities: Option<Vec<String>>,

    /// JSON schema for structured output
    #[serde(skip_serializing_if = "Option::is_none")]
    pub response_format: Option<serde_json::Value>,

    /// Model configuration
    #[serde(skip_serializing_if = "Option::is_none")]
    pub generation_config: Option<GenerationConfig>,

    /// Enable streaming responses
    #[serde(skip_serializing_if = "Option::is_none")]
    pub stream: Option<bool>,

    /// Background execution mode (agents only)
    #[serde(skip_serializing_if = "Option::is_none")]
    pub background: Option<bool>,

    /// Persist interaction data (default: true)
    #[serde(skip_serializing_if = "Option::is_none")]
    pub store: Option<bool>,

    /// System instruction for the model
    #[serde(skip_serializing_if = "Option::is_none")]
    pub system_instruction: Option<InteractionInput>,
}

/// Status of an interaction
#[derive(Clone, Deserialize, Serialize, Debug, PartialEq)]
#[serde(rename_all = "snake_case")]
pub enum InteractionStatus {
    Completed,
    InProgress,
    RequiresAction,
    Failed,
    Cancelled,
}

/// Token usage information from the Interactions API
#[derive(Clone, Deserialize, Serialize, Debug, Default, PartialEq)]
#[serde(default)]
pub struct UsageMetadata {
    /// Total number of input tokens (prompt tokens sent to the model)
    #[serde(skip_serializing_if = "Option::is_none")]
    pub total_input_tokens: Option<i32>,
    /// Total number of output tokens (tokens generated by the model)
    #[serde(skip_serializing_if = "Option::is_none")]
    pub total_output_tokens: Option<i32>,
    /// Total number of tokens (input + output)
    #[serde(skip_serializing_if = "Option::is_none")]
    pub total_tokens: Option<i32>,
    /// Total number of cached tokens (from context caching, reduces billing)
    #[serde(skip_serializing_if = "Option::is_none")]
    pub total_cached_tokens: Option<i32>,
    /// Total number of reasoning tokens (populated for thinking models like gemini-2.0-flash-thinking)
    #[serde(skip_serializing_if = "Option::is_none")]
    pub total_reasoning_tokens: Option<i32>,
    /// Total number of tokens used for tool/function calling overhead
    #[serde(skip_serializing_if = "Option::is_none")]
    pub total_tool_use_tokens: Option<i32>,
}

impl UsageMetadata {
    /// Returns true if any usage data is present
    pub fn has_data(&self) -> bool {
        self.total_tokens.is_some()
            || self.total_input_tokens.is_some()
            || self.total_output_tokens.is_some()
            || self.total_cached_tokens.is_some()
            || self.total_reasoning_tokens.is_some()
            || self.total_tool_use_tokens.is_some()
    }
}

/// Grounding metadata returned when using the GoogleSearch tool.
///
/// Contains search queries executed by the model and web sources that
/// ground the response in real-time information.
///
/// # Example
///
/// ```no_run
/// # use genai_client::models::interactions::InteractionResponse;
/// # let response: InteractionResponse = todo!();
/// if let Some(metadata) = response.grounding_metadata() {
///     println!("Search queries: {:?}", metadata.web_search_queries);
///     for chunk in &metadata.grounding_chunks {
///         println!("Source: {} - {}", chunk.web.title, chunk.web.uri);
///     }
/// }
/// ```
#[derive(Clone, Deserialize, Serialize, Debug, Default, PartialEq)]
#[serde(default, rename_all = "camelCase")]
pub struct GroundingMetadata {
    /// Search queries that were executed by the model
    pub web_search_queries: Vec<String>,

    /// Web sources referenced in the response
    pub grounding_chunks: Vec<GroundingChunk>,
}

/// A web source referenced in grounding.
#[derive(Clone, Deserialize, Serialize, Debug, Default, PartialEq)]
pub struct GroundingChunk {
    /// Web resource information
    #[serde(default)]
    pub web: WebSource,
}

/// Web source details (URI, title, and domain).
#[derive(Clone, Deserialize, Serialize, Debug, Default, PartialEq, Eq)]
#[serde(default, rename_all = "camelCase")]
pub struct WebSource {
    /// URI of the web page
    pub uri: String,
    /// Title of the source
    pub title: String,
    /// Domain of the web page (e.g., "wikipedia.org")
    pub domain: String,
}

<<<<<<< HEAD
/// Outcome of a code execution operation.
///
/// This enum represents the result status of code executed via the CodeExecution tool.
/// The API returns these as strings like "OUTCOME_OK", which are deserialized into
/// this enum.
=======
/// Metadata returned when using the UrlContext tool.
///
/// Contains retrieval status for each URL that was processed.
/// This is useful for verification and debugging URL fetches.
>>>>>>> aa519543
///
/// # Example
///
/// ```no_run
<<<<<<< HEAD
/// # use genai_client::models::interactions::{InteractionResponse, CodeExecutionOutcome};
/// # let response: InteractionResponse = todo!();
/// for (outcome, output) in response.code_execution_results() {
///     match outcome {
///         CodeExecutionOutcome::Ok => println!("Success: {}", output),
///         CodeExecutionOutcome::Failed => eprintln!("Error: {}", output),
///         CodeExecutionOutcome::DeadlineExceeded => eprintln!("Timeout!"),
///         _ => eprintln!("Unknown outcome"),
///     }
/// }
/// ```
#[derive(Clone, Copy, Debug, Default, PartialEq, Eq, Hash, Serialize, Deserialize)]
#[serde(rename_all = "SCREAMING_SNAKE_CASE")]
#[non_exhaustive]
pub enum CodeExecutionOutcome {
    /// Code executed successfully
    #[serde(rename = "OUTCOME_OK")]
    Ok,
    /// Code execution failed (e.g., syntax error, runtime error)
    #[serde(rename = "OUTCOME_FAILED")]
    Failed,
    /// Code execution exceeded the 30-second timeout
    #[serde(rename = "OUTCOME_DEADLINE_EXCEEDED")]
    DeadlineExceeded,
    /// Unrecognized outcome for forward compatibility
    #[serde(other)]
    #[default]
    Unspecified,
}

impl CodeExecutionOutcome {
    /// Returns true if the execution was successful.
    pub const fn is_success(&self) -> bool {
        matches!(self, Self::Ok)
    }

    /// Returns true if the execution failed (any error type).
    pub const fn is_error(&self) -> bool {
        !self.is_success()
    }
}

impl fmt::Display for CodeExecutionOutcome {
    fn fmt(&self, f: &mut fmt::Formatter<'_>) -> fmt::Result {
        match self {
            Self::Ok => write!(f, "OK"),
            Self::Failed => write!(f, "FAILED"),
            Self::DeadlineExceeded => write!(f, "DEADLINE_EXCEEDED"),
            Self::Unspecified => write!(f, "UNSPECIFIED"),
        }
    }
=======
/// # use genai_client::models::interactions::InteractionResponse;
/// # let response: InteractionResponse = todo!();
/// if let Some(metadata) = response.url_context_metadata() {
///     for entry in &metadata.url_metadata {
///         println!("URL: {} - Status: {:?}", entry.retrieved_url, entry.url_retrieval_status);
///     }
/// }
/// ```
#[derive(Clone, Deserialize, Serialize, Debug, Default, PartialEq)]
#[serde(default, rename_all = "camelCase")]
pub struct UrlContextMetadata {
    /// Metadata for each URL that was processed
    pub url_metadata: Vec<UrlMetadataEntry>,
}

/// Retrieval status for a single URL processed by the UrlContext tool.
#[derive(Clone, Deserialize, Serialize, Debug, Default, PartialEq, Eq)]
#[serde(default, rename_all = "camelCase")]
pub struct UrlMetadataEntry {
    /// The URL that was retrieved
    pub retrieved_url: String,
    /// Status of the retrieval attempt
    pub url_retrieval_status: UrlRetrievalStatus,
}

/// Status of a URL retrieval attempt.
#[derive(Clone, Deserialize, Serialize, Debug, Default, PartialEq, Eq)]
#[serde(rename_all = "SCREAMING_SNAKE_CASE")]
pub enum UrlRetrievalStatus {
    /// Status not specified
    #[default]
    UrlRetrievalStatusUnspecified,
    /// URL content was successfully retrieved
    UrlRetrievalStatusSuccess,
    /// URL failed safety/content moderation checks
    UrlRetrievalStatusUnsafe,
    /// URL retrieval failed for other reasons
    UrlRetrievalStatusError,
>>>>>>> aa519543
}

/// Response from creating or retrieving an interaction
#[derive(Clone, Deserialize, Debug)]
#[serde(rename_all = "camelCase")]
pub struct InteractionResponse {
    /// Unique identifier for this interaction
    pub id: String,

    /// Model name if a model was used
    #[serde(skip_serializing_if = "Option::is_none")]
    pub model: Option<String>,

    /// Agent name if an agent was used
    #[serde(skip_serializing_if = "Option::is_none")]
    pub agent: Option<String>,

    /// The input that was provided (array of content objects)
    #[serde(default)]
    pub input: Vec<InteractionContent>,

    /// The outputs generated by the model/agent (array of content objects)
    #[serde(default)]
    pub outputs: Vec<InteractionContent>,

    /// Current status of the interaction
    pub status: InteractionStatus,

    /// Token usage information
    #[serde(skip_serializing_if = "Option::is_none")]
    pub usage: Option<UsageMetadata>,

    /// Tools that were available for this interaction
    #[serde(skip_serializing_if = "Option::is_none")]
    pub tools: Option<Vec<Tool>>,

    /// Grounding metadata when using GoogleSearch tool
    #[serde(skip_serializing_if = "Option::is_none")]
    pub grounding_metadata: Option<GroundingMetadata>,

    /// URL context metadata when using UrlContext tool
    #[serde(skip_serializing_if = "Option::is_none")]
    pub url_context_metadata: Option<UrlContextMetadata>,

    /// Previous interaction ID if this was a follow-up
    #[serde(skip_serializing_if = "Option::is_none")]
    pub previous_interaction_id: Option<String>,
}

impl InteractionResponse {
    /// Extract the first text content from outputs
    ///
    /// Returns the first text found in the outputs vector.
    /// Useful for simple queries where you expect a single text response.
    ///
    /// # Example
    /// ```no_run
    /// # use genai_client::models::interactions::InteractionResponse;
    /// # let response: InteractionResponse = todo!();
    /// if let Some(text) = response.text() {
    ///     println!("Response: {}", text);
    /// }
    /// ```
    pub fn text(&self) -> Option<&str> {
        self.outputs.iter().find_map(|content| {
            if let InteractionContent::Text { text: Some(t) } = content {
                Some(t.as_str())
            } else {
                None
            }
        })
    }

    /// Extract all text contents concatenated
    ///
    /// Combines all text outputs into a single string.
    /// Useful when the model returns multiple text chunks.
    ///
    /// # Example
    /// ```no_run
    /// # use genai_client::models::interactions::InteractionResponse;
    /// # let response: InteractionResponse = todo!();
    /// let full_text = response.all_text();
    /// println!("Complete response: {}", full_text);
    /// ```
    pub fn all_text(&self) -> String {
        self.outputs
            .iter()
            .filter_map(|content| {
                if let InteractionContent::Text { text: Some(t) } = content {
                    Some(t.as_str())
                } else {
                    None
                }
            })
            .collect::<Vec<_>>()
            .join("")
    }

    /// Extract function calls from outputs
    ///
    /// Returns a vector of (call_id, function_name, arguments, thought_signature) tuples.
    /// The call_id should be used when sending function results back to the model.
    ///
    /// # Example
    /// ```no_run
    /// # use genai_client::models::interactions::InteractionResponse;
    /// # let response: InteractionResponse = todo!();
    /// for (call_id, name, args, signature) in response.function_calls() {
    ///     println!("Call ID: {:?}, Function: {} with args: {}", call_id, name, args);
    /// }
    /// ```
    pub fn function_calls(&self) -> Vec<(Option<&str>, &str, &serde_json::Value, Option<&str>)> {
        self.outputs
            .iter()
            .filter_map(|content| {
                if let InteractionContent::FunctionCall {
                    id,
                    name,
                    args,
                    thought_signature,
                } = content
                {
                    Some((
                        id.as_ref().map(|s| s.as_str()),
                        name.as_str(),
                        args,
                        thought_signature.as_ref().map(|s| s.as_str()),
                    ))
                } else {
                    None
                }
            })
            .collect()
    }

    /// Check if response contains text
    ///
    /// Returns true if any output contains text content.
    pub fn has_text(&self) -> bool {
        self.outputs
            .iter()
            .any(|c| matches!(c, InteractionContent::Text { text: Some(_) }))
    }

    /// Check if response contains function calls
    ///
    /// Returns true if any output contains a function call.
    pub fn has_function_calls(&self) -> bool {
        self.outputs
            .iter()
            .any(|c| matches!(c, InteractionContent::FunctionCall { .. }))
    }

    /// Check if response contains thoughts (internal reasoning)
    ///
    /// Returns true if any output contains thought content.
    pub fn has_thoughts(&self) -> bool {
        self.outputs
            .iter()
            .any(|c| matches!(c, InteractionContent::Thought { text: Some(_) }))
    }

    /// Check if response contains unknown content types.
    ///
    /// Returns `true` if any output contains an [`InteractionContent::Unknown`] variant.
    /// This indicates the API returned content types that this library version doesn't
    /// recognize.
    ///
    /// # When to Use
    ///
    /// Call this after receiving a response to detect if you might be missing content:
    ///
    /// ```no_run
    /// # use genai_client::models::interactions::InteractionResponse;
    /// # let response: InteractionResponse = todo!();
    /// if response.has_unknown() {
    ///     eprintln!("Warning: Response contains unknown content types");
    ///     for (type_name, data) in response.unknown_content() {
    ///         eprintln!("  - {}: {:?}", type_name, data);
    ///     }
    /// }
    /// ```
    pub fn has_unknown(&self) -> bool {
        self.outputs
            .iter()
            .any(|c| matches!(c, InteractionContent::Unknown { .. }))
    }

    /// Get all unknown content as (type_name, data) tuples.
    ///
    /// Returns a vector of references to the type names and JSON data for all
    /// [`InteractionContent::Unknown`] variants in the outputs.
    ///
    /// # Example
    ///
    /// ```no_run
    /// # use genai_client::models::interactions::InteractionResponse;
    /// # let response: InteractionResponse = todo!();
    /// for (type_name, data) in response.unknown_content() {
    ///     println!("Unknown type '{}': {}", type_name, data);
    /// }
    /// ```
    pub fn unknown_content(&self) -> Vec<(&str, &serde_json::Value)> {
        self.outputs
            .iter()
            .filter_map(|content| {
                if let InteractionContent::Unknown { type_name, data } = content {
                    Some((type_name.as_str(), data))
                } else {
                    None
                }
            })
            .collect()
    }

    /// Check if response has grounding metadata from Google Search.
    ///
    /// Returns true if the response was grounded using the GoogleSearch tool.
    ///
    /// # Example
    ///
    /// ```no_run
    /// # use genai_client::models::interactions::InteractionResponse;
    /// # let response: InteractionResponse = todo!();
    /// if response.has_grounding() {
    ///     println!("Response is grounded with web sources");
    /// }
    /// ```
    pub fn has_grounding(&self) -> bool {
        self.grounding_metadata.is_some()
    }

    /// Get grounding metadata if present.
    ///
    /// Returns the grounding metadata containing search queries and web sources
    /// when the GoogleSearch tool was used.
    ///
    /// # Example
    ///
    /// ```no_run
    /// # use genai_client::models::interactions::InteractionResponse;
    /// # let response: InteractionResponse = todo!();
    /// if let Some(metadata) = response.grounding_metadata() {
    ///     println!("Search queries: {:?}", metadata.web_search_queries);
    ///     for chunk in &metadata.grounding_chunks {
    ///         println!("Source: {} - {}", chunk.web.title, chunk.web.uri);
    ///     }
    /// }
    /// ```
    pub fn grounding_metadata(&self) -> Option<&GroundingMetadata> {
        self.grounding_metadata.as_ref()
    }

    /// Check if response has URL context metadata.
    ///
    /// Returns true if the UrlContext tool was used and metadata is available.
    ///
    /// # Example
    ///
    /// ```no_run
    /// # use genai_client::models::interactions::InteractionResponse;
    /// # let response: InteractionResponse = todo!();
    /// if response.has_url_context_metadata() {
    ///     println!("Response includes URL context");
    /// }
    /// ```
    pub fn has_url_context_metadata(&self) -> bool {
        self.url_context_metadata.is_some()
    }

    /// Get URL context metadata if present.
    ///
    /// Returns metadata about URLs that were fetched when the UrlContext tool was used,
    /// including retrieval status for each URL.
    ///
    /// # Example
    ///
    /// ```no_run
    /// # use genai_client::models::interactions::InteractionResponse;
    /// # let response: InteractionResponse = todo!();
    /// if let Some(metadata) = response.url_context_metadata() {
    ///     for entry in &metadata.url_metadata {
    ///         println!("URL: {} - Status: {:?}", entry.retrieved_url, entry.url_retrieval_status);
    ///     }
    /// }
    /// ```
    pub fn url_context_metadata(&self) -> Option<&UrlContextMetadata> {
        self.url_context_metadata.as_ref()
    }

    /// Check if response contains code execution calls
    pub fn has_code_execution_calls(&self) -> bool {
        self.outputs
            .iter()
            .any(|c| matches!(c, InteractionContent::CodeExecutionCall { .. }))
    }

    /// Extract all code execution calls from outputs
    ///
    /// Returns a vector of (language, code) tuples representing code the model
    /// wants to execute.
    ///
    /// # Example
    ///
    /// ```no_run
    /// # use genai_client::models::interactions::InteractionResponse;
    /// # let response: InteractionResponse = todo!();
    /// for (language, code) in response.executable_code() {
    ///     println!("Language: {}, Code:\n{}", language, code);
    /// }
    /// ```
    pub fn executable_code(&self) -> Vec<(&str, &str)> {
        self.outputs
            .iter()
            .filter_map(|content| {
                if let InteractionContent::CodeExecutionCall { language, code, .. } = content {
                    Some((language.as_str(), code.as_str()))
                } else {
                    None
                }
            })
            .collect()
    }

    /// Check if response contains code execution results
    pub fn has_code_execution_results(&self) -> bool {
        self.outputs
            .iter()
            .any(|c| matches!(c, InteractionContent::CodeExecutionResult { .. }))
    }

    /// Extract code execution results from outputs
    ///
    /// Returns a vector of (outcome, output) tuples representing the results
    /// of executed code.
    ///
    /// # Example
    ///
    /// ```no_run
    /// # use genai_client::models::interactions::{InteractionResponse, CodeExecutionOutcome};
    /// # let response: InteractionResponse = todo!();
    /// for (outcome, output) in response.code_execution_results() {
    ///     if outcome.is_success() {
    ///         println!("Code output: {}", output);
    ///     } else {
    ///         eprintln!("Code failed ({}): {}", outcome, output);
    ///     }
    /// }
    /// ```
    pub fn code_execution_results(&self) -> Vec<(CodeExecutionOutcome, &str)> {
        self.outputs
            .iter()
            .filter_map(|content| {
                if let InteractionContent::CodeExecutionResult {
                    outcome, output, ..
                } = content
                {
                    Some((*outcome, output.as_str()))
                } else {
                    None
                }
            })
            .collect()
    }

    /// Get the first successful code execution output, if any.
    ///
    /// This is a convenience method for the common case where you just want the
    /// output from successful code execution without handling errors.
    ///
    /// # Example
    ///
    /// ```no_run
    /// # use genai_client::models::interactions::InteractionResponse;
    /// # let response: InteractionResponse = todo!();
    /// if let Some(output) = response.successful_code_output() {
    ///     println!("Result: {}", output);
    /// }
    /// ```
    pub fn successful_code_output(&self) -> Option<&str> {
        self.outputs.iter().find_map(|content| {
            if let InteractionContent::CodeExecutionResult {
                outcome, output, ..
            } = content
            {
                if outcome.is_success() {
                    Some(output.as_str())
                } else {
                    None
                }
            } else {
                None
            }
        })
    }

    /// Check if response contains Google Search results
    pub fn has_google_search_results(&self) -> bool {
        self.outputs
            .iter()
            .any(|c| matches!(c, InteractionContent::GoogleSearchResult { .. }))
    }

    /// Extract Google Search results from outputs
    ///
    /// Returns a vector of references to the search result JSON data.
    pub fn google_search_results(&self) -> Vec<&serde_json::Value> {
        self.outputs
            .iter()
            .filter_map(|content| {
                if let InteractionContent::GoogleSearchResult { results } = content {
                    Some(results)
                } else {
                    None
                }
            })
            .collect()
    }

    /// Check if response contains URL context results
    pub fn has_url_context_results(&self) -> bool {
        self.outputs
            .iter()
            .any(|c| matches!(c, InteractionContent::UrlContextResult { .. }))
    }

    /// Extract URL context results from outputs
    ///
    /// Returns a vector of (url, content) tuples.
    pub fn url_context_results(&self) -> Vec<(&str, Option<&str>)> {
        self.outputs
            .iter()
            .filter_map(|content| {
                if let InteractionContent::UrlContextResult { url, content } = content {
                    Some((url.as_str(), content.as_deref()))
                } else {
                    None
                }
            })
            .collect()
    }

    /// Get a summary of content types present in outputs.
    ///
    /// Returns a [`ContentSummary`] with counts for each content type.
    /// Useful for debugging, logging, or detecting unexpected content.
    ///
    /// # Example
    ///
    /// ```no_run
    /// # use genai_client::models::interactions::InteractionResponse;
    /// # let response: InteractionResponse = todo!();
    /// let summary = response.content_summary();
    /// println!("Response has {} text outputs", summary.text_count);
    /// if summary.unknown_count > 0 {
    ///     println!("Warning: {} unknown types: {:?}",
    ///         summary.unknown_count, summary.unknown_types);
    /// }
    /// ```
    pub fn content_summary(&self) -> ContentSummary {
        use std::collections::BTreeSet;

        let mut summary = ContentSummary::default();
        let mut unknown_types_set = BTreeSet::new();

        for content in &self.outputs {
            match content {
                InteractionContent::Text { .. } => summary.text_count += 1,
                InteractionContent::Thought { .. } => summary.thought_count += 1,
                InteractionContent::ThoughtSignature { .. } => {
                    // ThoughtSignature typically only appears during streaming,
                    // not in final outputs. Count with thoughts if present.
                    summary.thought_count += 1
                }
                InteractionContent::Image { .. } => summary.image_count += 1,
                InteractionContent::Audio { .. } => summary.audio_count += 1,
                InteractionContent::Video { .. } => summary.video_count += 1,
                InteractionContent::FunctionCall { .. } => summary.function_call_count += 1,
                InteractionContent::FunctionResult { .. } => summary.function_result_count += 1,
                InteractionContent::CodeExecutionCall { .. } => {
                    summary.code_execution_call_count += 1
                }
                InteractionContent::CodeExecutionResult { .. } => {
                    summary.code_execution_result_count += 1
                }
                InteractionContent::GoogleSearchCall { .. } => {
                    summary.google_search_call_count += 1
                }
                InteractionContent::GoogleSearchResult { .. } => {
                    summary.google_search_result_count += 1
                }
                InteractionContent::UrlContextCall { .. } => summary.url_context_call_count += 1,
                InteractionContent::UrlContextResult { .. } => {
                    summary.url_context_result_count += 1
                }
                InteractionContent::Unknown { type_name, .. } => {
                    summary.unknown_count += 1;
                    unknown_types_set.insert(type_name.clone());
                }
            }
        }

        // BTreeSet maintains sorted order, so no need to sort
        summary.unknown_types = unknown_types_set.into_iter().collect();
        summary
    }
}

/// Summary of content types present in an interaction response.
///
/// Returned by [`InteractionResponse::content_summary`]. Provides a quick overview
/// of what content types are present, including any unknown types.
///
/// # Example
///
/// ```no_run
/// # use genai_client::models::interactions::InteractionResponse;
/// # let response: InteractionResponse = todo!();
/// let summary = response.content_summary();
///
/// // Check for unexpected content
/// if summary.unknown_count > 0 {
///     log::warn!(
///         "Response contains {} unknown content types: {:?}",
///         summary.unknown_count,
///         summary.unknown_types
///     );
/// }
///
/// // Log content breakdown
/// log::debug!(
///     "Content: {} text, {} thoughts, {} function calls",
///     summary.text_count,
///     summary.thought_count,
///     summary.function_call_count
/// );
/// ```
#[derive(Clone, Debug, Default, PartialEq, Eq)]
pub struct ContentSummary {
    /// Number of text content items
    pub text_count: usize,
    /// Number of thought content items
    pub thought_count: usize,
    /// Number of image content items
    pub image_count: usize,
    /// Number of audio content items
    pub audio_count: usize,
    /// Number of video content items
    pub video_count: usize,
    /// Number of function call content items
    pub function_call_count: usize,
    /// Number of function result content items
    pub function_result_count: usize,
    /// Number of code execution call content items
    pub code_execution_call_count: usize,
    /// Number of code execution result content items
    pub code_execution_result_count: usize,
    /// Number of Google Search call content items
    pub google_search_call_count: usize,
    /// Number of Google Search result content items
    pub google_search_result_count: usize,
    /// Number of URL context call content items
    pub url_context_call_count: usize,
    /// Number of URL context result content items
    pub url_context_result_count: usize,
    /// Number of unknown content items
    pub unknown_count: usize,
    /// List of unique unknown type names encountered (sorted alphabetically)
    pub unknown_types: Vec<String>,
}

impl fmt::Display for ContentSummary {
    fn fmt(&self, f: &mut fmt::Formatter<'_>) -> fmt::Result {
        let mut parts = Vec::new();

        if self.text_count > 0 {
            parts.push(format!("{} text", self.text_count));
        }
        if self.thought_count > 0 {
            parts.push(format!("{} thought", self.thought_count));
        }
        if self.image_count > 0 {
            parts.push(format!("{} image", self.image_count));
        }
        if self.audio_count > 0 {
            parts.push(format!("{} audio", self.audio_count));
        }
        if self.video_count > 0 {
            parts.push(format!("{} video", self.video_count));
        }
        if self.function_call_count > 0 {
            parts.push(format!("{} function_call", self.function_call_count));
        }
        if self.function_result_count > 0 {
            parts.push(format!("{} function_result", self.function_result_count));
        }
        if self.code_execution_call_count > 0 {
            parts.push(format!(
                "{} code_execution_call",
                self.code_execution_call_count
            ));
        }
        if self.code_execution_result_count > 0 {
            parts.push(format!(
                "{} code_execution_result",
                self.code_execution_result_count
            ));
        }
        if self.google_search_call_count > 0 {
            parts.push(format!(
                "{} google_search_call",
                self.google_search_call_count
            ));
        }
        if self.google_search_result_count > 0 {
            parts.push(format!(
                "{} google_search_result",
                self.google_search_result_count
            ));
        }
        if self.url_context_call_count > 0 {
            parts.push(format!("{} url_context_call", self.url_context_call_count));
        }
        if self.url_context_result_count > 0 {
            parts.push(format!(
                "{} url_context_result",
                self.url_context_result_count
            ));
        }
        if self.unknown_count > 0 {
            parts.push(format!(
                "{} unknown ({:?})",
                self.unknown_count, self.unknown_types
            ));
        }

        if parts.is_empty() {
            write!(f, "empty")
        } else {
            write!(f, "{}", parts.join(", "))
        }
    }
}

/// A chunk from the streaming API
///
/// During streaming, the API sends different types of events:
/// - `Delta`: Incremental content updates (text, thought, function_call, etc.)
/// - `Complete`: The final complete interaction response
#[derive(Clone, Debug)]
pub enum StreamChunk {
    /// Incremental content update
    Delta(InteractionContent),
    /// Complete interaction response (final event)
    Complete(InteractionResponse),
}

/// Wrapper for SSE streaming events from the Interactions API
///
/// The API returns different event types during streaming:
/// - `content.delta`: Contains incremental content in the `delta` field
/// - `interaction.complete`: Contains the full interaction in the `interaction` field
#[derive(Clone, Deserialize, Debug)]
#[serde(rename_all = "snake_case")]
pub struct InteractionStreamEvent {
    /// Event type (e.g., "content.delta", "interaction.complete")
    pub event_type: String,

    /// The full interaction data (present in "interaction.complete" events)
    #[serde(skip_serializing_if = "Option::is_none")]
    pub interaction: Option<InteractionResponse>,

    /// Incremental content delta (present in "content.delta" events)
    #[serde(skip_serializing_if = "Option::is_none")]
    pub delta: Option<InteractionContent>,

    /// Interaction ID (present in various events)
    #[serde(skip_serializing_if = "Option::is_none")]
    pub interaction_id: Option<String>,

    /// Status (present in status update events)
    #[serde(skip_serializing_if = "Option::is_none")]
    pub status: Option<InteractionStatus>,
}

#[cfg(test)]
mod tests {
    use super::*;

    #[test]
    fn test_serialize_create_interaction_request_with_model() {
        let request = CreateInteractionRequest {
            model: Some("gemini-3-flash-preview".to_string()),
            agent: None,
            input: InteractionInput::Text("Hello, world!".to_string()),
            previous_interaction_id: None,
            tools: None,
            response_modalities: None,
            response_format: None,
            generation_config: None,
            stream: None,
            background: None,
            store: None,
            system_instruction: None,
        };

        let json = serde_json::to_string(&request).expect("Serialization failed");
        let value: serde_json::Value = serde_json::from_str(&json).unwrap();

        assert_eq!(value["model"], "gemini-3-flash-preview");
        assert_eq!(value["input"], "Hello, world!");
        assert!(value.get("agent").is_none());
    }

    #[test]
    fn test_serialize_interaction_content() {
        let content = InteractionContent::Text {
            text: Some("Hello".to_string()),
        };

        let json = serde_json::to_string(&content).expect("Serialization failed");
        let value: serde_json::Value = serde_json::from_str(&json).unwrap();

        assert_eq!(value["type"], "text");
        assert_eq!(value["text"], "Hello");
    }

    #[test]
    fn test_deserialize_interaction_response_completed() {
        let response_json = r#"{
            "id": "interaction_123",
            "model": "gemini-3-flash-preview",
            "input": [{"type": "text", "text": "Hello"}],
            "outputs": [{"type": "text", "text": "Hi there!"}],
            "status": "completed",
            "usage": {
                "total_input_tokens": 5,
                "total_output_tokens": 10,
                "total_tokens": 15
            }
        }"#;

        let response: InteractionResponse =
            serde_json::from_str(response_json).expect("Deserialization failed");

        assert_eq!(response.id, "interaction_123");
        assert_eq!(response.model.as_deref(), Some("gemini-3-flash-preview"));
        assert_eq!(response.status, InteractionStatus::Completed);
        assert_eq!(response.input.len(), 1);
        assert_eq!(response.outputs.len(), 1);
        assert!(response.usage.is_some());
        let usage = response.usage.unwrap();
        assert_eq!(usage.total_input_tokens, Some(5));
        assert_eq!(usage.total_output_tokens, Some(10));
        assert_eq!(usage.total_tokens, Some(15));
    }

    #[test]
    fn test_deserialize_usage_metadata_partial() {
        // Test that partial usage responses deserialize correctly with #[serde(default)]
        let partial_json = r#"{"total_tokens": 42}"#;
        let usage: UsageMetadata =
            serde_json::from_str(partial_json).expect("Deserialization failed");

        assert_eq!(usage.total_tokens, Some(42));
        assert_eq!(usage.total_input_tokens, None);
        assert_eq!(usage.total_output_tokens, None);
        assert_eq!(usage.total_cached_tokens, None);
        assert_eq!(usage.total_reasoning_tokens, None);
        assert_eq!(usage.total_tool_use_tokens, None);
    }

    #[test]
    fn test_deserialize_usage_metadata_empty() {
        // Test that empty usage object deserializes to defaults
        let empty_json = r#"{}"#;
        let usage: UsageMetadata =
            serde_json::from_str(empty_json).expect("Deserialization failed");

        assert_eq!(usage.total_tokens, None);
        assert_eq!(usage.total_input_tokens, None);
        assert_eq!(usage.total_output_tokens, None);
    }

    #[test]
    fn test_usage_metadata_has_data() {
        // Empty usage has no data
        let empty = UsageMetadata::default();
        assert!(!empty.has_data());

        // Usage with only total_tokens
        let with_total = UsageMetadata {
            total_tokens: Some(100),
            ..Default::default()
        };
        assert!(with_total.has_data());

        // Usage with only cached tokens
        let with_cached = UsageMetadata {
            total_cached_tokens: Some(50),
            ..Default::default()
        };
        assert!(with_cached.has_data());
    }

    #[test]
    fn test_deserialize_function_call_content() {
        let content_json = r#"{"type": "function_call", "name": "get_weather", "arguments": {"location": "Paris"}}"#;

        let content: InteractionContent =
            serde_json::from_str(content_json).expect("Deserialization failed");

        match content {
            InteractionContent::FunctionCall { name, args, .. } => {
                assert_eq!(name, "get_weather");
                assert_eq!(args["location"], "Paris");
            }
            _ => panic!("Expected FunctionCall variant"),
        }
    }

    #[test]
    fn test_generation_config_serialization() {
        let config = GenerationConfig {
            temperature: Some(0.7),
            max_output_tokens: Some(500),
            top_p: Some(0.9),
            top_k: Some(40),
            thinking_level: Some("medium".to_string()),
        };

        let json = serde_json::to_string(&config).expect("Serialization failed");
        let value: serde_json::Value = serde_json::from_str(&json).unwrap();

        assert_eq!(value["temperature"], 0.7);
        assert_eq!(value["maxOutputTokens"], 500);
        assert_eq!(value["thinkingLevel"], "medium");
    }

    #[test]
    fn test_interaction_response_text() {
        let response = InteractionResponse {
            id: "test_id".to_string(),
            model: Some("gemini-3-flash".to_string()),
            agent: None,
            input: vec![],
            outputs: vec![
                InteractionContent::Text {
                    text: Some("Hello".to_string()),
                },
                InteractionContent::Text {
                    text: Some("World".to_string()),
                },
            ],
            status: InteractionStatus::Completed,
            usage: None,
            tools: None,
            previous_interaction_id: None,
            grounding_metadata: None,
            url_context_metadata: None,
        };

        assert_eq!(response.text(), Some("Hello"));
        assert_eq!(response.all_text(), "HelloWorld");
        assert!(response.has_text());
        assert!(!response.has_function_calls());
    }

    #[test]
    fn test_interaction_response_function_calls() {
        let response = InteractionResponse {
            id: "test_id".to_string(),
            model: Some("gemini-3-flash".to_string()),
            agent: None,
            input: vec![],
            outputs: vec![
                InteractionContent::FunctionCall {
                    id: Some("call_001".to_string()),
                    name: "get_weather".to_string(),
                    args: serde_json::json!({"location": "Paris"}),
                    thought_signature: Some("sig123".to_string()),
                },
                InteractionContent::FunctionCall {
                    id: Some("call_002".to_string()),
                    name: "get_time".to_string(),
                    args: serde_json::json!({"timezone": "UTC"}),
                    thought_signature: None,
                },
            ],
            status: InteractionStatus::Completed,
            usage: None,
            tools: None,
            previous_interaction_id: None,
            grounding_metadata: None,
            url_context_metadata: None,
        };

        let calls = response.function_calls();
        assert_eq!(calls.len(), 2);
        // Tuple is (call_id, name, args, signature)
        assert_eq!(calls[0].0, Some("call_001")); // call_id at index 0
        assert_eq!(calls[0].1, "get_weather"); // name at index 1
        assert_eq!(calls[0].2["location"], "Paris"); // args at index 2
        assert_eq!(calls[0].3, Some("sig123")); // signature at index 3
        assert_eq!(calls[1].0, Some("call_002")); // call_id at index 0
        assert_eq!(calls[1].1, "get_time"); // name at index 1
        assert_eq!(calls[1].3, None); // signature at index 3
        assert!(response.has_function_calls());
        assert!(!response.has_text());
    }

    #[test]
    fn test_interaction_response_mixed_content() {
        let response = InteractionResponse {
            id: "test_id".to_string(),
            model: Some("gemini-3-flash".to_string()),
            agent: None,
            input: vec![],
            outputs: vec![
                InteractionContent::Text {
                    text: Some("Let me check".to_string()),
                },
                InteractionContent::FunctionCall {
                    id: Some("call_mixed".to_string()),
                    name: "check_status".to_string(),
                    args: serde_json::json!({}),
                    thought_signature: None,
                },
                InteractionContent::Text {
                    text: Some("Done!".to_string()),
                },
            ],
            status: InteractionStatus::Completed,
            usage: None,
            tools: None,
            previous_interaction_id: None,
            grounding_metadata: None,
            url_context_metadata: None,
        };

        assert_eq!(response.text(), Some("Let me check"));
        assert_eq!(response.all_text(), "Let me checkDone!");
        assert_eq!(response.function_calls().len(), 1);
        assert!(response.has_text());
        assert!(response.has_function_calls());
    }

    #[test]
    fn test_interaction_response_empty_outputs() {
        let response = InteractionResponse {
            id: "test_id".to_string(),
            model: Some("gemini-3-flash".to_string()),
            agent: None,
            input: vec![],
            outputs: vec![],
            status: InteractionStatus::Completed,
            usage: None,
            tools: None,
            previous_interaction_id: None,
            grounding_metadata: None,
            url_context_metadata: None,
        };

        assert_eq!(response.text(), None);
        assert_eq!(response.all_text(), "");
        assert_eq!(response.function_calls().len(), 0);
        assert!(!response.has_text());
        assert!(!response.has_function_calls());
    }

    // --- Streaming Event Tests ---

    #[test]
    fn test_deserialize_streaming_text_content() {
        // Streaming deltas now use InteractionContent directly
        let delta_json = r#"{"type": "text", "text": "Hello world"}"#;
        let delta: InteractionContent =
            serde_json::from_str(delta_json).expect("Deserialization failed");

        match &delta {
            InteractionContent::Text { text } => {
                assert_eq!(text.as_deref(), Some("Hello world"));
            }
            _ => panic!("Expected Text content"),
        }

        assert!(delta.is_text());
        assert!(!delta.is_thought());
        assert_eq!(delta.text(), Some("Hello world"));
    }

    #[test]
    fn test_deserialize_streaming_thought_content() {
        let delta_json = r#"{"type": "thought", "text": "I'm thinking..."}"#;
        let delta: InteractionContent =
            serde_json::from_str(delta_json).expect("Deserialization failed");

        match &delta {
            InteractionContent::Thought { text } => {
                assert_eq!(text.as_deref(), Some("I'm thinking..."));
            }
            _ => panic!("Expected Thought content"),
        }

        assert!(!delta.is_text());
        assert!(delta.is_thought());
        // text() returns None for thoughts (only returns text for Text variant)
        assert_eq!(delta.text(), None);
    }

    #[test]
    fn test_deserialize_streaming_function_call() {
        // Function calls can now be streamed - this was issue #27
        let delta_json =
            r#"{"type": "function_call", "name": "get_weather", "arguments": {"city": "Paris"}}"#;
        let delta: InteractionContent =
            serde_json::from_str(delta_json).expect("Deserialization failed");

        match &delta {
            InteractionContent::FunctionCall { name, args, .. } => {
                assert_eq!(name, "get_weather");
                assert_eq!(args["city"], "Paris");
            }
            _ => panic!("Expected FunctionCall content"),
        }

        assert!(delta.is_function_call());
        assert!(!delta.is_unknown()); // function_call is now a KNOWN type!
    }

    #[test]
    fn test_deserialize_streaming_thought_signature() {
        let delta_json = r#"{"type": "thought_signature", "signature": "abc123"}"#;
        let delta: InteractionContent =
            serde_json::from_str(delta_json).expect("Deserialization failed");

        match &delta {
            InteractionContent::ThoughtSignature { signature } => {
                assert_eq!(signature, "abc123");
            }
            _ => panic!("Expected ThoughtSignature content"),
        }

        assert!(delta.is_thought_signature());
    }

    #[test]
    fn test_deserialize_content_delta_event() {
        let event_json = r#"{
            "event_type": "content.delta",
            "interaction_id": "test_123",
            "delta": {"type": "text", "text": "Hello"}
        }"#;

        let event: InteractionStreamEvent =
            serde_json::from_str(event_json).expect("Deserialization failed");

        assert_eq!(event.event_type, "content.delta");
        assert_eq!(event.interaction_id.as_deref(), Some("test_123"));
        assert!(event.delta.is_some());
        assert!(event.interaction.is_none());

        let delta = event.delta.unwrap();
        assert!(delta.is_text());
        assert_eq!(delta.text(), Some("Hello"));
    }

    #[test]
    fn test_deserialize_interaction_complete_event() {
        let event_json = r#"{
            "event_type": "interaction.complete",
            "interaction": {
                "id": "interaction_456",
                "model": "gemini-3-flash-preview",
                "input": [{"type": "text", "text": "Count to 3"}],
                "outputs": [{"type": "text", "text": "1, 2, 3"}],
                "status": "completed"
            }
        }"#;

        let event: InteractionStreamEvent =
            serde_json::from_str(event_json).expect("Deserialization failed");

        assert_eq!(event.event_type, "interaction.complete");
        assert!(event.interaction.is_some());
        assert!(event.delta.is_none());

        let interaction = event.interaction.unwrap();
        assert_eq!(interaction.id, "interaction_456");
        assert_eq!(interaction.text(), Some("1, 2, 3"));
    }

    #[test]
    fn test_content_empty_text_returns_none() {
        let content = InteractionContent::Text {
            text: Some(String::new()),
        };
        assert_eq!(content.text(), None);

        let content_none = InteractionContent::Text { text: None };
        assert_eq!(content_none.text(), None);
    }

    // --- Unknown Variant Tests ---

    #[test]
    fn test_deserialize_unknown_interaction_content() {
        // Simulate a new API content type that this library doesn't know about
        // Note: code_execution_result is now a known type, so use a truly unknown type
        let unknown_json =
            r#"{"type": "future_api_feature", "data_field": "some_value", "count": 42}"#;

        let content: InteractionContent =
            serde_json::from_str(unknown_json).expect("Should deserialize as Unknown");

        match &content {
            InteractionContent::Unknown { type_name, data } => {
                assert_eq!(type_name, "future_api_feature");
                assert_eq!(data["data_field"], "some_value");
                assert_eq!(data["count"], 42);
            }
            _ => panic!("Expected Unknown variant, got {:?}", content),
        }

        assert!(content.is_unknown());
        assert_eq!(content.unknown_type(), Some("future_api_feature"));
        assert!(content.unknown_data().is_some());
    }

    #[test]
    fn test_deserialize_unknown_streaming_content() {
        // Simulate a new streaming content type that this library doesn't know about
        let unknown_json = r#"{"type": "new_feature_delta", "data": "some_value"}"#;

        let content: InteractionContent =
            serde_json::from_str(unknown_json).expect("Should deserialize as Unknown");

        assert!(content.is_unknown());
        assert_eq!(content.unknown_type(), Some("new_feature_delta"));

        match &content {
            InteractionContent::Unknown { type_name, data } => {
                assert_eq!(type_name, "new_feature_delta");
                assert_eq!(data["data"], "some_value");
            }
            _ => panic!("Expected Unknown variant"),
        }
    }

    #[test]
    fn test_known_types_still_work() {
        // Ensure adding Unknown doesn't break known types
        let text_json = r#"{"type": "text", "text": "Hello"}"#;
        let content: InteractionContent = serde_json::from_str(text_json).unwrap();
        assert!(matches!(content, InteractionContent::Text { .. }));
        assert!(!content.is_unknown());

        let thought_json = r#"{"type": "thought", "text": "Thinking..."}"#;
        let content: InteractionContent = serde_json::from_str(thought_json).unwrap();
        assert!(matches!(content, InteractionContent::Thought { .. }));
        assert!(!content.is_unknown());

        let signature_json = r#"{"type": "thought_signature", "signature": "sig123"}"#;
        let content: InteractionContent = serde_json::from_str(signature_json).unwrap();
        assert!(matches!(
            content,
            InteractionContent::ThoughtSignature { .. }
        ));
        assert!(!content.is_unknown());

        let function_json = r#"{"type": "function_call", "name": "test", "arguments": {}}"#;
        let content: InteractionContent = serde_json::from_str(function_json).unwrap();
        assert!(matches!(content, InteractionContent::FunctionCall { .. }));
        assert!(!content.is_unknown());
    }

    #[test]
    fn test_interaction_response_has_unknown() {
        let response = InteractionResponse {
            id: "test_id".to_string(),
            model: Some("gemini-3-flash".to_string()),
            agent: None,
            input: vec![],
            outputs: vec![
                InteractionContent::Text {
                    text: Some("Here's the result:".to_string()),
                },
                InteractionContent::Unknown {
                    type_name: "code_execution_result".to_string(),
                    data: serde_json::json!({
                        "type": "code_execution_result",
                        "outcome": "success",
                        "output": "42"
                    }),
                },
            ],
            status: InteractionStatus::Completed,
            usage: None,
            tools: None,
            previous_interaction_id: None,
            grounding_metadata: None,
            url_context_metadata: None,
        };

        assert!(response.has_unknown());
        assert!(response.has_text());

        let unknowns = response.unknown_content();
        assert_eq!(unknowns.len(), 1);
        assert_eq!(unknowns[0].0, "code_execution_result");
        assert_eq!(unknowns[0].1["outcome"], "success");
    }

    #[test]
    fn test_interaction_response_no_unknown() {
        let response = InteractionResponse {
            id: "test_id".to_string(),
            model: Some("gemini-3-flash".to_string()),
            agent: None,
            input: vec![],
            outputs: vec![InteractionContent::Text {
                text: Some("Normal response".to_string()),
            }],
            status: InteractionStatus::Completed,
            usage: None,
            tools: None,
            previous_interaction_id: None,
            grounding_metadata: None,
            url_context_metadata: None,
        };

        assert!(!response.has_unknown());
        assert!(response.unknown_content().is_empty());
    }

    #[test]
    fn test_content_summary() {
        let response = InteractionResponse {
            id: "test_id".to_string(),
            model: Some("gemini-3-flash".to_string()),
            agent: None,
            input: vec![],
            outputs: vec![
                InteractionContent::Text {
                    text: Some("Text 1".to_string()),
                },
                InteractionContent::Text {
                    text: Some("Text 2".to_string()),
                },
                InteractionContent::Thought {
                    text: Some("Thinking".to_string()),
                },
                InteractionContent::FunctionCall {
                    id: Some("call_1".to_string()),
                    name: "test_fn".to_string(),
                    args: serde_json::json!({}),
                    thought_signature: None,
                },
                InteractionContent::Unknown {
                    type_name: "type_a".to_string(),
                    data: serde_json::json!({"type": "type_a"}),
                },
                InteractionContent::Unknown {
                    type_name: "type_b".to_string(),
                    data: serde_json::json!({"type": "type_b"}),
                },
                InteractionContent::Unknown {
                    type_name: "type_a".to_string(), // Duplicate type
                    data: serde_json::json!({"type": "type_a", "extra": true}),
                },
            ],
            status: InteractionStatus::Completed,
            usage: None,
            tools: None,
            previous_interaction_id: None,
            grounding_metadata: None,
            url_context_metadata: None,
        };

        let summary = response.content_summary();

        assert_eq!(summary.text_count, 2);
        assert_eq!(summary.thought_count, 1);
        assert_eq!(summary.function_call_count, 1);
        assert_eq!(summary.unknown_count, 3);
        // Unknown types should be deduplicated and sorted
        assert_eq!(summary.unknown_types.len(), 2);
        assert_eq!(summary.unknown_types, vec!["type_a", "type_b"]);
    }

    #[test]
    fn test_content_summary_empty() {
        let response = InteractionResponse {
            id: "test_id".to_string(),
            model: Some("gemini-3-flash".to_string()),
            agent: None,
            input: vec![],
            outputs: vec![],
            status: InteractionStatus::Completed,
            usage: None,
            tools: None,
            previous_interaction_id: None,
            grounding_metadata: None,
            url_context_metadata: None,
        };

        let summary = response.content_summary();

        assert_eq!(summary.text_count, 0);
        assert_eq!(summary.unknown_count, 0);
        assert!(summary.unknown_types.is_empty());
    }

    #[test]
    fn test_content_summary_display() {
        // Test Display for ContentSummary with various counts
        let summary = ContentSummary {
            text_count: 2,
            thought_count: 1,
            code_execution_call_count: 1,
            code_execution_result_count: 1,
            ..Default::default()
        };
        let display = format!("{}", summary);
        assert!(display.contains("2 text"));
        assert!(display.contains("1 thought"));
        assert!(display.contains("1 code_execution_call"));
        assert!(display.contains("1 code_execution_result"));
        // Should not contain zero-count items
        assert!(!display.contains("image"));
        assert!(!display.contains("audio"));
    }

    #[test]
    fn test_content_summary_display_empty() {
        let summary = ContentSummary::default();
        assert_eq!(format!("{}", summary), "empty");
    }

    #[test]
    fn test_content_summary_display_with_unknown() {
        let summary = ContentSummary {
            unknown_count: 2,
            unknown_types: vec!["new_type_a".to_string(), "new_type_b".to_string()],
            ..Default::default()
        };
        let display = format!("{}", summary);
        assert!(display.contains("2 unknown"));
        assert!(display.contains("new_type_a"));
        assert!(display.contains("new_type_b"));
    }

    #[test]
    fn test_serialize_unknown_content_roundtrip() {
        // Create an Unknown content (simulating what we'd receive from API)
        let unknown = InteractionContent::Unknown {
            type_name: "code_execution_result".to_string(),
            data: serde_json::json!({
                "outcome": "success",
                "output": "42"
            }),
        };

        // Serialize it
        let json = serde_json::to_string(&unknown).expect("Serialization should work");
        let value: serde_json::Value = serde_json::from_str(&json).unwrap();

        // Verify the structure: type field + flattened data
        assert_eq!(value["type"], "code_execution_result");
        assert_eq!(value["outcome"], "success");
        assert_eq!(value["output"], "42");
    }

    #[test]
    fn test_deserialize_response_with_built_in_tool_outputs() {
        // Test deserializing a full response that contains built-in tool content
        // Note: code_execution_call and code_execution_result are now known types
        let response_json = r#"{
            "id": "interaction_789",
            "model": "gemini-3-flash-preview",
            "input": [{"type": "text", "text": "Execute some code"}],
            "outputs": [
                {"type": "text", "text": "Here's the result:"},
                {"type": "code_execution_call", "id": "call_abc", "arguments": {"code": "print(42)", "language": "python"}},
                {"type": "code_execution_result", "call_id": "call_abc", "is_error": false, "result": "42"}
            ],
            "status": "completed"
        }"#;

        let response: InteractionResponse = serde_json::from_str(response_json)
            .expect("Should deserialize with built-in tool types");

        assert_eq!(response.id, "interaction_789");
        assert_eq!(response.outputs.len(), 3);
        assert!(response.has_text());
        assert!(response.has_code_execution_calls());
        assert!(response.has_code_execution_results());
        assert!(!response.has_unknown()); // These are now known types

        let summary = response.content_summary();
        assert_eq!(summary.text_count, 1);
        assert_eq!(summary.code_execution_call_count, 1);
        assert_eq!(summary.code_execution_result_count, 1);
        assert_eq!(summary.unknown_count, 0);
    }

    #[test]
    fn test_deserialize_response_with_unknown_in_outputs() {
        // Test deserializing a full response that contains truly unknown content
        let response_json = r#"{
            "id": "interaction_789",
            "model": "gemini-3-flash-preview",
            "input": [{"type": "text", "text": "Do something"}],
            "outputs": [
                {"type": "text", "text": "Result:"},
                {"type": "future_tool_result", "data": "some_data"},
                {"type": "another_unknown_type", "value": 123}
            ],
            "status": "completed"
        }"#;

        let response: InteractionResponse =
            serde_json::from_str(response_json).expect("Should deserialize with unknown types");

        assert_eq!(response.id, "interaction_789");
        assert_eq!(response.outputs.len(), 3);
        assert!(response.has_text());
        assert!(response.has_unknown());

        let summary = response.content_summary();
        assert_eq!(summary.text_count, 1);
        assert_eq!(summary.unknown_count, 2);
        assert!(
            summary
                .unknown_types
                .contains(&"future_tool_result".to_string())
        );
        assert!(
            summary
                .unknown_types
                .contains(&"another_unknown_type".to_string())
        );
    }

    #[test]
    fn test_serialize_known_variant_with_none_fields() {
        // Test that known variants with None fields serialize correctly (omit None fields)
        let text = InteractionContent::Text { text: None };
        let json = serde_json::to_string(&text).unwrap();
        let value: serde_json::Value = serde_json::from_str(&json).unwrap();
        assert_eq!(value["type"], "text");
        assert!(value.get("text").is_none());

        let image = InteractionContent::Image {
            data: Some("base64data".to_string()),
            uri: None,
            mime_type: None,
        };
        let json = serde_json::to_string(&image).unwrap();
        let value: serde_json::Value = serde_json::from_str(&json).unwrap();
        assert_eq!(value["type"], "image");
        assert_eq!(value["data"], "base64data");
        assert!(value.get("uri").is_none());
        assert!(value.get("mime_type").is_none());

        let fc = InteractionContent::FunctionCall {
            id: None,
            name: "test_fn".to_string(),
            args: serde_json::json!({"arg": "value"}),
            thought_signature: None,
        };
        let json = serde_json::to_string(&fc).unwrap();
        let value: serde_json::Value = serde_json::from_str(&json).unwrap();
        assert_eq!(value["type"], "function_call");
        assert_eq!(value["name"], "test_fn");
        assert!(value.get("id").is_none());
        assert!(value.get("thoughtSignature").is_none());
    }

    #[test]
    fn test_serialize_unknown_with_non_object_data() {
        // Test that Unknown with non-object data (array, string, number) is preserved
        let unknown_array = InteractionContent::Unknown {
            type_name: "weird_type".to_string(),
            data: serde_json::json!([1, 2, 3]),
        };
        let json = serde_json::to_string(&unknown_array).unwrap();
        let value: serde_json::Value = serde_json::from_str(&json).unwrap();
        assert_eq!(value["type"], "weird_type");
        assert_eq!(value["data"], serde_json::json!([1, 2, 3]));

        let unknown_string = InteractionContent::Unknown {
            type_name: "string_type".to_string(),
            data: serde_json::json!("just a string"),
        };
        let json = serde_json::to_string(&unknown_string).unwrap();
        let value: serde_json::Value = serde_json::from_str(&json).unwrap();
        assert_eq!(value["type"], "string_type");
        assert_eq!(value["data"], "just a string");

        let unknown_null = InteractionContent::Unknown {
            type_name: "null_type".to_string(),
            data: serde_json::Value::Null,
        };
        let json = serde_json::to_string(&unknown_null).unwrap();
        let value: serde_json::Value = serde_json::from_str(&json).unwrap();
        assert_eq!(value["type"], "null_type");
        // Null data should be omitted
        assert!(value.get("data").is_none());
    }

    #[test]
    fn test_serialize_unknown_with_duplicate_type_field() {
        // When data contains a "type" field, it should be ignored in serialization
        // (the type_name takes precedence)
        let unknown = InteractionContent::Unknown {
            type_name: "correct_type".to_string(),
            data: serde_json::json!({
                "type": "should_be_ignored",
                "field1": "value1",
                "field2": 42
            }),
        };

        let json = serde_json::to_string(&unknown).expect("Serialization should work");
        let value: serde_json::Value = serde_json::from_str(&json).unwrap();

        // The type should be from type_name, not from data
        assert_eq!(value["type"], "correct_type");
        // Other fields should be preserved
        assert_eq!(value["field1"], "value1");
        assert_eq!(value["field2"], 42);
        // There should be exactly one "type" field, not two
        let obj = value.as_object().unwrap();
        let type_count = obj.keys().filter(|k| *k == "type").count();
        assert_eq!(type_count, 1);
    }

    #[test]
    fn test_serialize_unknown_with_empty_type_name() {
        // Empty type_name is allowed but not recommended
        let unknown = InteractionContent::Unknown {
            type_name: String::new(),
            data: serde_json::json!({"field": "value"}),
        };

        let json = serde_json::to_string(&unknown).expect("Serialization should work");
        let value: serde_json::Value = serde_json::from_str(&json).unwrap();

        assert_eq!(value["type"], "");
        assert_eq!(value["field"], "value");
    }

    #[test]
    fn test_serialize_unknown_with_special_characters() {
        // Type names with special characters should be preserved
        let unknown = InteractionContent::Unknown {
            type_name: "special/type:with.chars-and_underscores".to_string(),
            data: serde_json::json!({"key": "value"}),
        };

        let json = serde_json::to_string(&unknown).expect("Serialization should work");
        let value: serde_json::Value = serde_json::from_str(&json).unwrap();

        assert_eq!(value["type"], "special/type:with.chars-and_underscores");
    }

    #[test]
    fn test_unknown_manual_construction_roundtrip() {
        // Test that manually constructed Unknown variants can round-trip through JSON
        let original = InteractionContent::Unknown {
            type_name: "manual_test".to_string(),
            data: serde_json::json!({
                "nested": {"deeply": {"nested": "value"}},
                "array": [1, 2, 3],
                "number": 42,
                "boolean": true,
                "null_field": null
            }),
        };

        // Serialize
        let json = serde_json::to_string(&original).expect("Serialization should work");

        // Deserialize back
        let deserialized: InteractionContent =
            serde_json::from_str(&json).expect("Deserialization should work");

        // Verify it's still Unknown with same type
        assert!(deserialized.is_unknown());
        assert_eq!(deserialized.unknown_type(), Some("manual_test"));

        // Verify the data was preserved (check a few fields)
        if let InteractionContent::Unknown { data, .. } = deserialized {
            assert_eq!(data["nested"]["deeply"]["nested"], "value");
            assert_eq!(data["array"], serde_json::json!([1, 2, 3]));
            assert_eq!(data["number"], 42);
            assert_eq!(data["boolean"], true);
            // null_field should be present with null value (not stripped during serialization)
            assert_eq!(data.get("null_field"), Some(&serde_json::Value::Null));
        } else {
            panic!("Expected Unknown variant");
        }
    }

    #[test]
    fn test_deserialize_unknown_with_missing_type() {
        // Edge case: JSON object without a type field
        let malformed_json = r#"{"foo": "bar", "baz": 42}"#;
        let content: InteractionContent = serde_json::from_str(malformed_json).unwrap();
        match content {
            InteractionContent::Unknown { type_name, data } => {
                assert_eq!(type_name, "<missing type>");
                assert_eq!(data["foo"], "bar");
                assert_eq!(data["baz"], 42);
            }
            _ => panic!("Expected Unknown variant"),
        }
    }

    #[test]
    fn test_deserialize_unknown_with_null_type() {
        // Edge case: JSON object with null type field
        let null_type_json = r#"{"type": null, "content": "test"}"#;
        let content: InteractionContent = serde_json::from_str(null_type_json).unwrap();
        match content {
            InteractionContent::Unknown { type_name, data } => {
                assert_eq!(type_name, "<missing type>");
                assert_eq!(data["content"], "test");
            }
            _ => panic!("Expected Unknown variant"),
        }
    }

    // --- Built-in Tool Content Tests ---

    #[test]
    fn test_deserialize_code_execution_call() {
        // Test deserialization from the API format (arguments object)
        let json = r#"{"type": "code_execution_call", "id": "call_123", "arguments": {"code": "print(42)", "language": "python"}}"#;
        let content: InteractionContent = serde_json::from_str(json).expect("Should deserialize");

        match &content {
            InteractionContent::CodeExecutionCall { id, language, code } => {
                assert_eq!(id, "call_123");
                assert_eq!(language, "python");
                assert_eq!(code, "print(42)");
            }
            _ => panic!("Expected CodeExecutionCall variant, got {:?}", content),
        }

        assert!(content.is_code_execution_call());
        assert!(!content.is_unknown());
    }

    #[test]
    fn test_deserialize_code_execution_call_direct_fields() {
        // Test deserialization from direct fields (new format)
        let json = r#"{"type": "code_execution_call", "id": "call_123", "language": "PYTHON", "code": "print(42)"}"#;
        let content: InteractionContent = serde_json::from_str(json).expect("Should deserialize");

        match &content {
            InteractionContent::CodeExecutionCall { id, language, code } => {
                assert_eq!(id, "call_123");
                assert_eq!(language, "PYTHON");
                assert_eq!(code, "print(42)");
            }
            _ => panic!("Expected CodeExecutionCall variant, got {:?}", content),
        }
    }

    #[test]
    fn test_deserialize_code_execution_result() {
        // Test deserialization from old API format (is_error + result)
        let json = r#"{"type": "code_execution_result", "call_id": "call_123", "is_error": false, "result": "42\n"}"#;
        let content: InteractionContent = serde_json::from_str(json).expect("Should deserialize");

        match &content {
            InteractionContent::CodeExecutionResult {
                call_id,
                outcome,
                output,
            } => {
                assert_eq!(call_id, "call_123");
                assert!(outcome.is_success());
                assert_eq!(output, "42\n");
            }
            _ => panic!("Expected CodeExecutionResult variant, got {:?}", content),
        }

        assert!(content.is_code_execution_result());
        assert!(!content.is_unknown());
    }

    #[test]
    fn test_deserialize_code_execution_result_with_outcome() {
        // Test deserialization from new format (outcome + output)
        let json = r#"{"type": "code_execution_result", "call_id": "call_123", "outcome": "OUTCOME_OK", "output": "42\n"}"#;
        let content: InteractionContent = serde_json::from_str(json).expect("Should deserialize");

        match &content {
            InteractionContent::CodeExecutionResult {
                call_id,
                outcome,
                output,
            } => {
                assert_eq!(call_id, "call_123");
                assert_eq!(*outcome, CodeExecutionOutcome::Ok);
                assert_eq!(output, "42\n");
            }
            _ => panic!("Expected CodeExecutionResult variant, got {:?}", content),
        }
    }

    #[test]
    fn test_deserialize_code_execution_result_error() {
        let json = r#"{"type": "code_execution_result", "call_id": "call_456", "is_error": true, "result": "NameError: x not defined"}"#;
        let content: InteractionContent = serde_json::from_str(json).expect("Should deserialize");

        match &content {
            InteractionContent::CodeExecutionResult {
                call_id,
                outcome,
                output,
            } => {
                assert_eq!(call_id, "call_456");
                assert!(outcome.is_error());
                assert!(output.contains("NameError"));
            }
            _ => panic!("Expected CodeExecutionResult variant, got {:?}", content),
        }
    }

    #[test]
    fn test_deserialize_code_execution_result_deadline_exceeded() {
        // Test deserialization of OUTCOME_DEADLINE_EXCEEDED (timeout scenario)
        let json = r#"{"type": "code_execution_result", "call_id": "call_789", "outcome": "OUTCOME_DEADLINE_EXCEEDED", "output": "Execution timed out after 30 seconds"}"#;
        let content: InteractionContent = serde_json::from_str(json).expect("Should deserialize");

        match &content {
            InteractionContent::CodeExecutionResult {
                call_id,
                outcome,
                output,
            } => {
                assert_eq!(call_id, "call_789");
                assert_eq!(*outcome, CodeExecutionOutcome::DeadlineExceeded);
                assert!(outcome.is_error());
                assert!(!outcome.is_success());
                assert!(output.contains("timed out"));
            }
            _ => panic!("Expected CodeExecutionResult variant, got {:?}", content),
        }
    }

    #[test]
    fn test_code_execution_outcome_enum() {
        assert!(CodeExecutionOutcome::Ok.is_success());
        assert!(!CodeExecutionOutcome::Ok.is_error());

        assert!(!CodeExecutionOutcome::Failed.is_success());
        assert!(CodeExecutionOutcome::Failed.is_error());

        assert!(!CodeExecutionOutcome::DeadlineExceeded.is_success());
        assert!(CodeExecutionOutcome::DeadlineExceeded.is_error());

        assert!(!CodeExecutionOutcome::Unspecified.is_success());
        assert!(CodeExecutionOutcome::Unspecified.is_error());
    }

    #[test]
    fn test_deserialize_google_search_call() {
        let json = r#"{"type": "google_search_call", "query": "Rust programming"}"#;
        let content: InteractionContent = serde_json::from_str(json).expect("Should deserialize");

        match &content {
            InteractionContent::GoogleSearchCall { query } => {
                assert_eq!(query, "Rust programming");
            }
            _ => panic!("Expected GoogleSearchCall variant, got {:?}", content),
        }

        assert!(content.is_google_search_call());
        assert!(!content.is_unknown());
    }

    #[test]
    fn test_deserialize_google_search_result() {
        let json = r#"{"type": "google_search_result", "results": {"items": [{"title": "Rust", "url": "https://rust-lang.org"}]}}"#;
        let content: InteractionContent = serde_json::from_str(json).expect("Should deserialize");

        match &content {
            InteractionContent::GoogleSearchResult { results } => {
                assert!(results["items"].is_array());
                assert_eq!(results["items"][0]["title"], "Rust");
            }
            _ => panic!("Expected GoogleSearchResult variant, got {:?}", content),
        }

        assert!(content.is_google_search_result());
        assert!(!content.is_unknown());
    }

    #[test]
    fn test_deserialize_url_context_call() {
        let json = r#"{"type": "url_context_call", "url": "https://example.com"}"#;
        let content: InteractionContent = serde_json::from_str(json).expect("Should deserialize");

        match &content {
            InteractionContent::UrlContextCall { url } => {
                assert_eq!(url, "https://example.com");
            }
            _ => panic!("Expected UrlContextCall variant, got {:?}", content),
        }

        assert!(content.is_url_context_call());
        assert!(!content.is_unknown());
    }

    #[test]
    fn test_deserialize_url_context_result() {
        let json = r#"{"type": "url_context_result", "url": "https://example.com", "content": "<html>...</html>"}"#;
        let content: InteractionContent = serde_json::from_str(json).expect("Should deserialize");

        match &content {
            InteractionContent::UrlContextResult { url, content } => {
                assert_eq!(url, "https://example.com");
                assert_eq!(content.as_deref(), Some("<html>...</html>"));
            }
            _ => panic!("Expected UrlContextResult variant, got {:?}", content),
        }

        assert!(content.is_url_context_result());
        assert!(!content.is_unknown());
    }

    #[test]
    fn test_url_context_result_with_none_content() {
        // Test that UrlContextResult with content: None serializes without the content field
        // (the API omits this field when content is not available, e.g., network errors)
        let content = InteractionContent::UrlContextResult {
            url: "https://example.com/blocked".to_string(),
            content: None,
        };

        // Serialize and verify content field is absent
        let json = serde_json::to_string(&content).expect("Serialization should work");
        let value: serde_json::Value = serde_json::from_str(&json).unwrap();

        assert_eq!(value["type"], "url_context_result");
        assert_eq!(value["url"], "https://example.com/blocked");
        // content field should be absent (not null)
        assert!(value.get("content").is_none());

        // Deserialize without content field and verify it works
        let json_without_content =
            r#"{"type": "url_context_result", "url": "https://example.com/timeout"}"#;
        let deserialized: InteractionContent =
            serde_json::from_str(json_without_content).expect("Should deserialize");

        match &deserialized {
            InteractionContent::UrlContextResult { url, content } => {
                assert_eq!(url, "https://example.com/timeout");
                assert_eq!(*content, None);
            }
            _ => panic!("Expected UrlContextResult variant"),
        }
    }

    #[test]
    fn test_serialize_code_execution_call() {
        let content = InteractionContent::CodeExecutionCall {
            id: "call_123".to_string(),
            language: "PYTHON".to_string(),
            code: "print(42)".to_string(),
        };

        let json = serde_json::to_string(&content).expect("Serialization should work");
        let value: serde_json::Value = serde_json::from_str(&json).unwrap();

        assert_eq!(value["type"], "code_execution_call");
        assert_eq!(value["id"], "call_123");
        assert_eq!(value["language"], "PYTHON");
        assert_eq!(value["code"], "print(42)");
    }

    #[test]
    fn test_serialize_code_execution_result() {
        let content = InteractionContent::CodeExecutionResult {
            call_id: "call_123".to_string(),
            outcome: CodeExecutionOutcome::Ok,
            output: "42".to_string(),
        };

        let json = serde_json::to_string(&content).expect("Serialization should work");
        let value: serde_json::Value = serde_json::from_str(&json).unwrap();

        assert_eq!(value["type"], "code_execution_result");
        assert_eq!(value["call_id"], "call_123");
        assert_eq!(value["outcome"], "OUTCOME_OK");
        assert_eq!(value["output"], "42");
    }

    #[test]
    fn test_serialize_code_execution_result_error() {
        let content = InteractionContent::CodeExecutionResult {
            call_id: "call_456".to_string(),
            outcome: CodeExecutionOutcome::Failed,
            output: "NameError: x not defined".to_string(),
        };

        let json = serde_json::to_string(&content).expect("Serialization should work");
        let value: serde_json::Value = serde_json::from_str(&json).unwrap();

        assert_eq!(value["type"], "code_execution_result");
        assert_eq!(value["call_id"], "call_456");
        assert_eq!(value["outcome"], "OUTCOME_FAILED");
        assert!(value["output"].as_str().unwrap().contains("NameError"));
    }

    #[test]
    fn test_roundtrip_built_in_tool_content() {
        // CodeExecutionCall roundtrip
        let original = InteractionContent::CodeExecutionCall {
            id: "call_123".to_string(),
            language: "PYTHON".to_string(),
            code: "print('hello')".to_string(),
        };
        let json = serde_json::to_string(&original).unwrap();
        let restored: InteractionContent = serde_json::from_str(&json).unwrap();
        assert!(matches!(
            restored,
            InteractionContent::CodeExecutionCall { .. }
        ));

        // CodeExecutionResult roundtrip
        let original = InteractionContent::CodeExecutionResult {
            call_id: "call_123".to_string(),
            outcome: CodeExecutionOutcome::Ok,
            output: "hello\n".to_string(),
        };
        let json = serde_json::to_string(&original).unwrap();
        let restored: InteractionContent = serde_json::from_str(&json).unwrap();
        assert!(matches!(
            restored,
            InteractionContent::CodeExecutionResult { .. }
        ));

        // GoogleSearchCall roundtrip
        let original = InteractionContent::GoogleSearchCall {
            query: "test query".to_string(),
        };
        let json = serde_json::to_string(&original).unwrap();
        let restored: InteractionContent = serde_json::from_str(&json).unwrap();
        assert!(matches!(
            restored,
            InteractionContent::GoogleSearchCall { .. }
        ));

        // GoogleSearchResult roundtrip
        let original = InteractionContent::GoogleSearchResult {
            results: serde_json::json!({"items": []}),
        };
        let json = serde_json::to_string(&original).unwrap();
        let restored: InteractionContent = serde_json::from_str(&json).unwrap();
        assert!(matches!(
            restored,
            InteractionContent::GoogleSearchResult { .. }
        ));

        // UrlContextCall roundtrip
        let original = InteractionContent::UrlContextCall {
            url: "https://example.com".to_string(),
        };
        let json = serde_json::to_string(&original).unwrap();
        let restored: InteractionContent = serde_json::from_str(&json).unwrap();
        assert!(matches!(
            restored,
            InteractionContent::UrlContextCall { .. }
        ));

        // UrlContextResult roundtrip
        let original = InteractionContent::UrlContextResult {
            url: "https://example.com".to_string(),
            content: Some("content".to_string()),
        };
        let json = serde_json::to_string(&original).unwrap();
        let restored: InteractionContent = serde_json::from_str(&json).unwrap();
        assert!(matches!(
            restored,
            InteractionContent::UrlContextResult { .. }
        ));
    }

    #[test]
    fn test_edge_cases_empty_values() {
        // Empty code in CodeExecutionCall
        let content = InteractionContent::CodeExecutionCall {
            id: "call_empty".to_string(),
            language: "PYTHON".to_string(),
            code: "".to_string(),
        };
        let json = serde_json::to_string(&content).unwrap();
        let restored: InteractionContent = serde_json::from_str(&json).unwrap();
        match restored {
            InteractionContent::CodeExecutionCall { id, language, code } => {
                assert_eq!(id, "call_empty");
                assert_eq!(language, "PYTHON");
                assert!(code.is_empty());
            }
            _ => panic!("Expected CodeExecutionCall"),
        }

        // Empty results in GoogleSearchResult
        let content = InteractionContent::GoogleSearchResult {
            results: serde_json::json!({}),
        };
        let json = serde_json::to_string(&content).unwrap();
        let restored: InteractionContent = serde_json::from_str(&json).unwrap();
        assert!(matches!(
            restored,
            InteractionContent::GoogleSearchResult { .. }
        ));

        // UrlContextResult with None content (failed fetch)
        let content = InteractionContent::UrlContextResult {
            url: "https://blocked.example.com".to_string(),
            content: None,
        };
        let json = serde_json::to_string(&content).unwrap();
        let restored: InteractionContent = serde_json::from_str(&json).unwrap();
        match restored {
            InteractionContent::UrlContextResult { url, content } => {
                assert_eq!(url, "https://blocked.example.com");
                assert!(content.is_none());
            }
            _ => panic!("Expected UrlContextResult"),
        }

        // Empty output string in CodeExecutionResult
        let content = InteractionContent::CodeExecutionResult {
            call_id: "call_no_output".to_string(),
            outcome: CodeExecutionOutcome::Ok,
            output: "".to_string(),
        };
        let json = serde_json::to_string(&content).unwrap();
        let restored: InteractionContent = serde_json::from_str(&json).unwrap();
        match restored {
            InteractionContent::CodeExecutionResult {
                call_id, output, ..
            } => {
                assert_eq!(call_id, "call_no_output");
                assert!(output.is_empty());
            }
            _ => panic!("Expected CodeExecutionResult"),
        }
    }

    #[test]
    fn test_interaction_response_code_execution_helpers() {
        let response = InteractionResponse {
            id: "test_id".to_string(),
            model: Some("gemini-3-flash".to_string()),
            agent: None,
            input: vec![],
            outputs: vec![
                InteractionContent::Text {
                    text: Some("Here's the code:".to_string()),
                },
                InteractionContent::CodeExecutionCall {
                    id: "call_123".to_string(),
                    language: "PYTHON".to_string(),
                    code: "print(42)".to_string(),
                },
                InteractionContent::CodeExecutionResult {
                    call_id: "call_123".to_string(),
                    outcome: CodeExecutionOutcome::Ok,
                    output: "42\n".to_string(),
                },
            ],
            status: InteractionStatus::Completed,
            usage: None,
            tools: None,
            previous_interaction_id: None,
            grounding_metadata: None,
            url_context_metadata: None,
        };

        assert!(response.has_code_execution_calls());
        assert!(response.has_code_execution_results());
        assert!(!response.has_unknown());

        // Test executable_code helper
        let code_blocks = response.executable_code();
        assert_eq!(code_blocks.len(), 1);
        assert_eq!(code_blocks[0].0, "PYTHON");
        assert_eq!(code_blocks[0].1, "print(42)");

        // Test code_execution_results helper
        let results = response.code_execution_results();
        assert_eq!(results.len(), 1);
        assert_eq!(results[0].0, CodeExecutionOutcome::Ok);
        assert_eq!(results[0].1, "42\n");

        // Test successful_code_output helper
        assert_eq!(response.successful_code_output(), Some("42\n"));
    }

    #[test]
    fn test_interaction_response_google_search_helpers() {
        let response = InteractionResponse {
            id: "test_id".to_string(),
            model: Some("gemini-3-flash".to_string()),
            agent: None,
            input: vec![],
            outputs: vec![
                InteractionContent::GoogleSearchResult {
                    results: serde_json::json!({"items": [{"title": "Test"}]}),
                },
                InteractionContent::Text {
                    text: Some("Based on search results...".to_string()),
                },
            ],
            status: InteractionStatus::Completed,
            usage: None,
            tools: None,
            previous_interaction_id: None,
            grounding_metadata: None,
            url_context_metadata: None,
        };

        assert!(response.has_google_search_results());

        let search_results = response.google_search_results();
        assert_eq!(search_results.len(), 1);
        assert_eq!(search_results[0]["items"][0]["title"], "Test");
    }

    #[test]
    fn test_interaction_response_url_context_helpers() {
        let response = InteractionResponse {
            id: "test_id".to_string(),
            model: Some("gemini-3-flash".to_string()),
            agent: None,
            input: vec![],
            outputs: vec![InteractionContent::UrlContextResult {
                url: "https://example.com".to_string(),
                content: Some("Example content".to_string()),
            }],
            status: InteractionStatus::Completed,
            usage: None,
            tools: None,
            previous_interaction_id: None,
            grounding_metadata: None,
            url_context_metadata: None,
        };

        assert!(response.has_url_context_results());

        let url_results = response.url_context_results();
        assert_eq!(url_results.len(), 1);
        assert_eq!(
            url_results[0],
            ("https://example.com", Some("Example content"))
        );
    }

    #[test]
    fn test_content_summary_with_built_in_tools() {
        let response = InteractionResponse {
            id: "test_id".to_string(),
            model: Some("gemini-3-flash".to_string()),
            agent: None,
            input: vec![],
            outputs: vec![
                InteractionContent::CodeExecutionCall {
                    id: "call_1".to_string(),
                    language: "PYTHON".to_string(),
                    code: "print(1)".to_string(),
                },
                InteractionContent::CodeExecutionCall {
                    id: "call_2".to_string(),
                    language: "PYTHON".to_string(),
                    code: "print(2)".to_string(),
                },
                InteractionContent::CodeExecutionResult {
                    call_id: "call_1".to_string(),
                    outcome: CodeExecutionOutcome::Ok,
                    output: "1\n2\n".to_string(),
                },
                InteractionContent::GoogleSearchCall {
                    query: "test".to_string(),
                },
                InteractionContent::GoogleSearchResult {
                    results: serde_json::json!({}),
                },
                InteractionContent::UrlContextCall {
                    url: "https://example.com".to_string(),
                },
                InteractionContent::UrlContextResult {
                    url: "https://example.com".to_string(),
                    content: None,
                },
            ],
            status: InteractionStatus::Completed,
            usage: None,
            tools: None,
            previous_interaction_id: None,
            grounding_metadata: None,
            url_context_metadata: None,
        };

        let summary = response.content_summary();

        assert_eq!(summary.code_execution_call_count, 2);
        assert_eq!(summary.code_execution_result_count, 1);
        assert_eq!(summary.google_search_call_count, 1);
        assert_eq!(summary.google_search_result_count, 1);
        assert_eq!(summary.url_context_call_count, 1);
        assert_eq!(summary.url_context_result_count, 1);
        assert_eq!(summary.unknown_count, 0);
    }

    #[test]
    fn test_deserialize_url_context_metadata() {
        // Test full deserialization with all statuses
        let json = r#"{
            "urlMetadata": [
                {
                    "retrievedUrl": "https://example.com",
                    "urlRetrievalStatus": "URL_RETRIEVAL_STATUS_SUCCESS"
                },
                {
                    "retrievedUrl": "https://blocked.com",
                    "urlRetrievalStatus": "URL_RETRIEVAL_STATUS_UNSAFE"
                },
                {
                    "retrievedUrl": "https://failed.com",
                    "urlRetrievalStatus": "URL_RETRIEVAL_STATUS_ERROR"
                }
            ]
        }"#;

        let metadata: UrlContextMetadata =
            serde_json::from_str(json).expect("Failed to deserialize");

        assert_eq!(metadata.url_metadata.len(), 3);

        assert_eq!(
            metadata.url_metadata[0].retrieved_url,
            "https://example.com"
        );
        assert_eq!(
            metadata.url_metadata[0].url_retrieval_status,
            UrlRetrievalStatus::UrlRetrievalStatusSuccess
        );

        assert_eq!(
            metadata.url_metadata[1].retrieved_url,
            "https://blocked.com"
        );
        assert_eq!(
            metadata.url_metadata[1].url_retrieval_status,
            UrlRetrievalStatus::UrlRetrievalStatusUnsafe
        );

        assert_eq!(metadata.url_metadata[2].retrieved_url, "https://failed.com");
        assert_eq!(
            metadata.url_metadata[2].url_retrieval_status,
            UrlRetrievalStatus::UrlRetrievalStatusError
        );
    }

    #[test]
    fn test_deserialize_url_context_metadata_empty() {
        // Test empty url_metadata array
        let json = r#"{"urlMetadata": []}"#;
        let metadata: UrlContextMetadata =
            serde_json::from_str(json).expect("Failed to deserialize");
        assert!(metadata.url_metadata.is_empty());
    }

    #[test]
    fn test_deserialize_url_context_metadata_missing_field() {
        // Test missing urlMetadata field (should default to empty vec)
        let json = r#"{}"#;
        let metadata: UrlContextMetadata =
            serde_json::from_str(json).expect("Failed to deserialize");
        assert!(metadata.url_metadata.is_empty());
    }

    #[test]
    fn test_url_retrieval_status_serialization_roundtrip() {
        // Test all enum variants roundtrip correctly
        let statuses = vec![
            UrlRetrievalStatus::UrlRetrievalStatusUnspecified,
            UrlRetrievalStatus::UrlRetrievalStatusSuccess,
            UrlRetrievalStatus::UrlRetrievalStatusUnsafe,
            UrlRetrievalStatus::UrlRetrievalStatusError,
        ];

        for status in statuses {
            let serialized = serde_json::to_string(&status).expect("Failed to serialize");
            let deserialized: UrlRetrievalStatus =
                serde_json::from_str(&serialized).expect("Failed to deserialize");
            assert_eq!(status, deserialized);
        }
    }
}<|MERGE_RESOLUTION|>--- conflicted
+++ resolved
@@ -980,23 +980,15 @@
     pub domain: String,
 }
 
-<<<<<<< HEAD
 /// Outcome of a code execution operation.
 ///
 /// This enum represents the result status of code executed via the CodeExecution tool.
 /// The API returns these as strings like "OUTCOME_OK", which are deserialized into
 /// this enum.
-=======
-/// Metadata returned when using the UrlContext tool.
-///
-/// Contains retrieval status for each URL that was processed.
-/// This is useful for verification and debugging URL fetches.
->>>>>>> aa519543
 ///
 /// # Example
 ///
 /// ```no_run
-<<<<<<< HEAD
 /// # use genai_client::models::interactions::{InteractionResponse, CodeExecutionOutcome};
 /// # let response: InteractionResponse = todo!();
 /// for (outcome, output) in response.code_execution_results() {
@@ -1048,7 +1040,16 @@
             Self::Unspecified => write!(f, "UNSPECIFIED"),
         }
     }
-=======
+}
+
+/// Metadata returned when using the UrlContext tool.
+///
+/// Contains retrieval status for each URL that was processed.
+/// This is useful for verification and debugging URL fetches.
+///
+/// # Example
+///
+/// ```no_run
 /// # use genai_client::models::interactions::InteractionResponse;
 /// # let response: InteractionResponse = todo!();
 /// if let Some(metadata) = response.url_context_metadata() {
@@ -1087,7 +1088,6 @@
     UrlRetrievalStatusUnsafe,
     /// URL retrieval failed for other reasons
     UrlRetrievalStatusError,
->>>>>>> aa519543
 }
 
 /// Response from creating or retrieving an interaction
