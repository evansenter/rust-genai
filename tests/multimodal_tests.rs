//! Multimodal input tests for the Interactions API
//!
//! Tests for image, audio, video, and mixed media inputs.
//!
//! These tests require the GEMINI_API_KEY environment variable to be set.
//!
//! # Running Tests
//!
//! ```bash
//! cargo test --test multimodal_tests -- --include-ignored --nocapture
//! ```
//!
//! # Test Assets
//!
//! Tests primarily use base64-encoded media since the Interactions API does NOT
//! support Google Cloud Storage (gs://) URIs. URI-based tests gracefully handle
//! the expected "unsupported file uri" error.

mod common;

use common::{
<<<<<<< HEAD
    SAMPLE_AUDIO_URL, SAMPLE_IMAGE_URL, SAMPLE_VIDEO_URL, TINY_BLUE_PNG_BASE64, TINY_MP4_BASE64,
    TINY_PDF_BASE64, TINY_RED_PNG_BASE64, TINY_WAV_BASE64, consume_stream, get_client,
    stateful_builder,
=======
    SAMPLE_AUDIO_URL, SAMPLE_IMAGE_URL, SAMPLE_VIDEO_URL, TEST_TIMEOUT, TINY_BLUE_PNG_BASE64,
    TINY_MP4_BASE64, TINY_PDF_BASE64, TINY_RED_PNG_BASE64, TINY_WAV_BASE64, consume_stream,
    get_client, with_timeout,
>>>>>>> 6a3dad58
};
use rust_genai::{
    InteractionInput, InteractionStatus, audio_data_content, audio_uri_content,
    document_data_content, image_data_content, image_uri_content, text_content, video_data_content,
    video_uri_content,
};

// =============================================================================
// Image Input Tests
// =============================================================================

/// Tests image input via GCS URI (gs://) which may not be supported by the Interactions API.
/// This test documents the expected "Unsupported file uri" error behavior when the API rejects
/// such URIs, but also handles success gracefully if the API accepts the format.
/// For reliable image input, use base64 encoding (see `test_image_input_from_base64`).
#[tokio::test]
#[ignore = "Requires API key"]
async fn test_image_input_gcs_uri_unsupported() {
    let Some(client) = get_client() else {
        println!("Skipping: GEMINI_API_KEY not set");
        return;
    };

    let contents = vec![
        text_content("What is in this image? Describe it briefly in 1-2 sentences."),
        image_uri_content(SAMPLE_IMAGE_URL, "image/jpeg"),
    ];

    let result = stateful_builder(&client)
        .with_input(InteractionInput::Content(contents))
        .create()
        .await;

    match result {
        Ok(response) => {
            assert_eq!(response.status, InteractionStatus::Completed);
            assert!(
                response.has_text(),
                "Should have text response describing image"
            );
            let text = response.text().unwrap().to_lowercase();
            println!("Image description: {}", text);
        }
        Err(e) => {
            let error_str = format!("{:?}", e);
            // GCS URIs are expected to fail with "Unsupported file uri"
            if error_str.contains("Unsupported file uri") {
                println!(
                    "Expected: GCS URIs not supported by Interactions API. Use base64 encoding instead."
                );
            } else {
                panic!("Unexpected error: {:?}", e);
            }
        }
    }
}

#[tokio::test]
#[ignore = "Requires API key"]
async fn test_image_input_from_base64() {
    let Some(client) = get_client() else {
        println!("Skipping: GEMINI_API_KEY not set");
        return;
    };

    // Use tiny red PNG for testing base64 input
    let contents = vec![
        text_content("What color is this image? Answer with just the color name."),
        image_data_content(TINY_RED_PNG_BASE64, "image/png"),
    ];

    let response = stateful_builder(&client)
        .with_input(InteractionInput::Content(contents))
        .create()
        .await
        .expect("Base64 image interaction failed");

    assert_eq!(response.status, InteractionStatus::Completed);
    assert!(response.has_text(), "Should have text response");

    let text = response.text().unwrap().to_lowercase();
    println!("Color response: {}", text);

    // The tiny PNG is red
    assert!(
        text.contains("red") || text.contains("pink") || text.contains("magenta"),
        "Response should identify the red color: {}",
        text
    );
}

/// Tests multiple images in a single request using base64.
#[tokio::test]
#[ignore = "Requires API key"]
async fn test_multiple_images_single_request() {
    let Some(client) = get_client() else {
        println!("Skipping: GEMINI_API_KEY not set");
        return;
    };

    // Send two images in a single request (both base64)
    let contents = vec![
        text_content("I'm showing you two small colored images. What colors are they? List both."),
        image_data_content(TINY_RED_PNG_BASE64, "image/png"),
        image_data_content(TINY_BLUE_PNG_BASE64, "image/png"),
    ];

    let response = stateful_builder(&client)
        .with_input(InteractionInput::Content(contents))
        .create()
        .await
        .expect("Multiple images interaction failed");

    assert_eq!(response.status, InteractionStatus::Completed);
    assert!(response.has_text(), "Should have text response");

    let text = response.text().unwrap().to_lowercase();
    println!("Multiple images response: {}", text);

    // Should mention both colors
    let mentions_red = text.contains("red") || text.contains("pink");
    let mentions_blue = text.contains("blue");

    assert!(
        mentions_red || mentions_blue,
        "Response should describe at least one of the colors: {}",
        text
    );
}

#[tokio::test]
#[ignore = "Requires API key"]
async fn test_image_with_follow_up_question() {
    let Some(client) = get_client() else {
        println!("Skipping: GEMINI_API_KEY not set");
        return;
    };

<<<<<<< HEAD
    // First turn: describe the base64 image
    let contents = vec![
        text_content("What color is this image?"),
        image_data_content(TINY_RED_PNG_BASE64, "image/png"),
    ];

    let response1 = stateful_builder(&client)
        .with_input(InteractionInput::Content(contents))
        .create()
        .await
        .expect("First interaction failed");

    assert_eq!(response1.status, InteractionStatus::Completed);
    println!("First response: {:?}", response1.text());

    // Second turn: ask follow-up about the same image
    let response2 = stateful_builder(&client)
        .with_previous_interaction(&response1.id)
        .with_text("Is that a warm or cool color?")
        .create()
        .await
        .expect("Follow-up interaction failed");

    assert_eq!(response2.status, InteractionStatus::Completed);
    assert!(response2.has_text(), "Should have follow-up response");

    let text = response2.text().unwrap().to_lowercase();
    println!("Follow-up response: {}", text);

    // Red is a warm color
    assert!(
        text.contains("warm") || text.contains("hot") || text.contains("red"),
        "Response should identify warm color: {}",
        text
    );
=======
    with_timeout(TEST_TIMEOUT, async {
        // First turn: describe the base64 image
        let contents = vec![
            text_content("What color is this image?"),
            image_data_content(TINY_RED_PNG_BASE64, "image/png"),
        ];

        let response1 = client
            .interaction()
            .with_model("gemini-3-flash-preview")
            .with_input(InteractionInput::Content(contents))
            .with_store(true)
            .create()
            .await
            .expect("First interaction failed");

        assert_eq!(response1.status, InteractionStatus::Completed);
        println!("First response: {:?}", response1.text());

        // Second turn: ask follow-up about the same image
        let response2 = client
            .interaction()
            .with_model("gemini-3-flash-preview")
            .with_previous_interaction(&response1.id)
            .with_text("Is that a warm or cool color?")
            .with_store(true)
            .create()
            .await
            .expect("Follow-up interaction failed");

        assert_eq!(response2.status, InteractionStatus::Completed);
        assert!(response2.has_text(), "Should have follow-up response");

        let text = response2.text().unwrap().to_lowercase();
        println!("Follow-up response: {}", text);

        // Red is a warm color
        assert!(
            text.contains("warm") || text.contains("hot") || text.contains("red"),
            "Response should identify warm color: {}",
            text
        );
    })
    .await;
>>>>>>> 6a3dad58
}

// =============================================================================
// Audio Input Tests
// =============================================================================

/// Tests audio input from URI.
/// Note: GCS URIs are not supported by the Interactions API.
#[tokio::test]
#[ignore = "Requires API key"]
async fn test_audio_input_from_uri() {
    let Some(client) = get_client() else {
        println!("Skipping: GEMINI_API_KEY not set");
        return;
    };

    let contents = vec![
        text_content("What is this audio about? Summarize briefly."),
        audio_uri_content(SAMPLE_AUDIO_URL, "audio/mpeg"),
    ];

    let result = stateful_builder(&client)
        .with_input(InteractionInput::Content(contents))
        .create()
        .await;

    match result {
        Ok(response) => {
            println!("Audio response status: {:?}", response.status);
            if response.has_text() {
                let text = response.text().unwrap();
                println!("Audio transcription/summary: {}", text);
            }
        }
        Err(e) => {
            let error_str = format!("{:?}", e);
            if error_str.contains("Unsupported file uri") {
                println!(
                    "Expected: GCS URIs not supported by Interactions API. Use base64 encoding instead."
                );
            } else {
                println!("Audio input error (may be expected): {:?}", e);
            }
        }
    }
}

#[tokio::test]
#[ignore = "Requires API key"]
async fn test_audio_input_from_base64() {
    let Some(client) = get_client() else {
        println!("Skipping: GEMINI_API_KEY not set");
        return;
    };

    // Use tiny WAV for testing base64 audio input
    // Note: This is a minimal header with no actual audio, so the model may report it's empty/silent
    let contents = vec![
        text_content("Describe what you hear in this audio file."),
        rust_genai::audio_data_content(TINY_WAV_BASE64, "audio/wav"),
    ];

    let result = stateful_builder(&client)
        .with_input(InteractionInput::Content(contents))
        .create()
        .await;

    match result {
        Ok(response) => {
            println!("Base64 audio response status: {:?}", response.status);
            if response.has_text() {
                let text = response.text().unwrap();
                println!("Audio response: {}", text);
                // Just verify we got some response - the content can vary
                assert!(!text.is_empty(), "Should get some response about the audio");
            }
        }
        Err(e) => {
            println!(
                "Base64 audio error (may be expected for minimal WAV): {:?}",
                e
            );
        }
    }
}

// =============================================================================
// Video Input Tests
// =============================================================================

/// Tests video input from URI.
/// Note: GCS URIs are not supported by the Interactions API.
#[tokio::test]
#[ignore = "Requires API key"]
async fn test_video_input_from_uri() {
    let Some(client) = get_client() else {
        println!("Skipping: GEMINI_API_KEY not set");
        return;
    };

    let contents = vec![
        text_content("What animals appear in this video? List them."),
        video_uri_content(SAMPLE_VIDEO_URL, "video/mp4"),
    ];

    let result = stateful_builder(&client)
        .with_input(InteractionInput::Content(contents))
        .create()
        .await;

    match result {
        Ok(response) => {
            println!("Video response status: {:?}", response.status);
            if response.has_text() {
                let text = response.text().unwrap();
                println!("Video description: {}", text);
            }
        }
        Err(e) => {
            let error_str = format!("{:?}", e);
            if error_str.contains("Unsupported file uri") {
                println!(
                    "Expected: GCS URIs not supported by Interactions API. Use base64 encoding instead."
                );
            } else {
                println!("Video input error (may be expected): {:?}", e);
            }
        }
    }
}

/// Tests video input from base64.
/// Note: This uses a minimal MP4 header, so the model may report it's empty/corrupt.
#[tokio::test]
#[ignore = "Requires API key"]
async fn test_video_input_from_base64() {
    let Some(client) = get_client() else {
        println!("Skipping: GEMINI_API_KEY not set");
        return;
    };

    // Use minimal MP4 for testing base64 video input
    // Note: This is a minimal header with no actual video frames, so the model may report it's empty
    let contents = vec![
        text_content("Describe what you see in this video file."),
        video_data_content(TINY_MP4_BASE64, "video/mp4"),
    ];

    let result = stateful_builder(&client)
        .with_input(InteractionInput::Content(contents))
        .create()
        .await;

    match result {
        Ok(response) => {
            println!("Base64 video response status: {:?}", response.status);
            if response.has_text() {
                let text = response.text().unwrap();
                println!("Video response: {}", text);
                // Just verify we got some response - the content can vary
                assert!(!text.is_empty(), "Should get some response about the video");
            }
        }
        Err(e) => {
            // A minimal MP4 header may not be accepted by the API
            println!(
                "Base64 video error (may be expected for minimal MP4): {:?}",
                e
            );
        }
    }
}

// =============================================================================
// Mixed Multimodal Content Tests
// =============================================================================

#[tokio::test]
#[ignore = "Requires API key"]
async fn test_multimodal_text_and_image_interleaved() {
    let Some(client) = get_client() else {
        println!("Skipping: GEMINI_API_KEY not set");
        return;
    };

    // Interleave text and base64 image content
    let contents = vec![
        text_content("I'm going to show you an image."),
        image_data_content(TINY_RED_PNG_BASE64, "image/png"),
        text_content("Based on the color above, what emotion might it represent?"),
    ];

    let response = stateful_builder(&client)
        .with_input(InteractionInput::Content(contents))
        .create()
        .await
        .expect("Interleaved content interaction failed");

    assert_eq!(response.status, InteractionStatus::Completed);
    assert!(response.has_text(), "Should have text response");

    let text = response.text().unwrap().to_lowercase();
    println!("Interleaved content response: {}", text);

    // Red is associated with passion, anger, love, energy
    assert!(
        text.contains("passion")
            || text.contains("anger")
            || text.contains("love")
            || text.contains("energy")
            || text.contains("emotion")
            || text.contains("warm")
            || text.contains("intense")
            || text.contains("red"),
        "Response should address emotional association: {}",
        text
    );
}

#[tokio::test]
#[ignore = "Requires API key"]
async fn test_multimodal_comparison() {
    let Some(client) = get_client() else {
        println!("Skipping: GEMINI_API_KEY not set");
        return;
    };

    // Ask model to compare two base64 images
    let contents = vec![
        text_content(
            "Compare these two colored squares. What are their colors and how do they differ?",
        ),
        image_data_content(TINY_RED_PNG_BASE64, "image/png"),
        image_data_content(TINY_BLUE_PNG_BASE64, "image/png"),
    ];

    let response = stateful_builder(&client)
        .with_input(InteractionInput::Content(contents))
        .create()
        .await
        .expect("Comparison interaction failed");

    assert_eq!(response.status, InteractionStatus::Completed);
    assert!(response.has_text(), "Should have text response");

    let text = response.text().unwrap().to_lowercase();
    println!("Comparison response: {}", text);

    // Should mention differences or colors
    assert!(
        text.contains("different")
            || text.contains("red")
            || text.contains("blue")
            || text.contains("color")
            || text.contains("first")
            || text.contains("second"),
        "Response should compare the images: {}",
        text
    );
}

// =============================================================================
// Mixed Media Tests
// =============================================================================

/// Tests combining multiple media types (image + audio) in a single interaction.
///
/// This is an **enforcing test** that expects the API to successfully process
/// image + audio together. It asserts on the response content when successful,
/// but allows known format errors from the minimal test files.
///
/// Note: Video is excluded because the minimal MP4 test file often fails validation.
#[tokio::test]
#[ignore = "Requires API key"]
async fn test_mixed_image_and_audio() {
    let Some(client) = get_client() else {
        println!("Skipping: GEMINI_API_KEY not set");
        return;
    };

    // Combine image and audio with a question about both
    let contents = vec![
        text_content(
            "I'm sending you an image and an audio file. \
             For the image, tell me what color it is. \
             For the audio, describe what kind of audio file it appears to be. \
             Keep your response brief.",
        ),
        image_data_content(TINY_RED_PNG_BASE64, "image/png"),
        audio_data_content(TINY_WAV_BASE64, "audio/wav"),
    ];

    let result = stateful_builder(&client)
        .with_input(InteractionInput::Content(contents))
        .create()
        .await;

    match result {
        Ok(response) => {
            assert_eq!(
                response.status,
                InteractionStatus::Completed,
                "Mixed media interaction should complete"
            );
            assert!(response.has_text(), "Should have text response");

            let text = response.text().unwrap().to_lowercase();
            println!("Mixed media response: {}", text);

            // Verify the model acknowledged the inputs
            // Note: We check for image OR audio keywords since minimal test files
            // may not provide enough data for the model to analyze both
            let mentions_image =
                text.contains("image") || text.contains("color") || text.contains("red");
            let mentions_audio = text.contains("audio")
                || text.contains("sound")
                || text.contains("wav")
                || text.contains("silent")
                || text.contains("empty");

            assert!(
                mentions_image || mentions_audio,
                "Response should mention at least one input (image or audio): {}",
                text
            );
        }
        Err(e) => {
            // The minimal test files might not be fully valid
            let error_str = format!("{:?}", e);
            println!(
                "Mixed media error (may be expected for minimal files): {}",
                error_str
            );
            // Don't fail the test for format errors with minimal test files
            assert!(
                error_str.contains("format")
                    || error_str.contains("invalid")
                    || error_str.contains("empty")
                    || error_str.contains("audio"),
                "Unexpected error: {}",
                error_str
            );
        }
    }
}

/// Tests combining all three media types: image, audio, and video.
///
/// This is an **exploratory test** that documents API behavior rather than enforcing
/// specific outcomes. It may fail due to the minimal test files not being fully valid.
///
/// - **Success**: Indicates the API accepts all three media types together
/// - **Failure**: Documents which media types cause issues (helps debugging)
#[tokio::test]
#[ignore = "Requires API key"]
async fn test_mixed_image_audio_video() {
    let Some(client) = get_client() else {
        println!("Skipping: GEMINI_API_KEY not set");
        return;
    };

    // Combine all three media types
    let contents = vec![
        text_content(
            "I'm sending you an image, an audio file, and a video file. \
             Please briefly acknowledge each one.",
        ),
        image_data_content(TINY_RED_PNG_BASE64, "image/png"),
        audio_data_content(TINY_WAV_BASE64, "audio/wav"),
        video_data_content(TINY_MP4_BASE64, "video/mp4"),
    ];

    let result = stateful_builder(&client)
        .with_input(InteractionInput::Content(contents))
        .create()
        .await;

    match result {
        Ok(response) => {
            println!("All media types response status: {:?}", response.status);
            if response.has_text() {
                let text = response.text().unwrap();
                println!("All media types response: {}", text);
            }
            // If we get here, the API accepted all three types
            assert_eq!(response.status, InteractionStatus::Completed);
        }
        Err(e) => {
            // The minimal test files are very likely to fail validation
            let error_str = format!("{:?}", e);
            println!(
                "All media types error (expected for minimal files): {}",
                error_str
            );
            // This test documents the API behavior with minimal files
            // A passing result would indicate the API accepted the format
        }
    }
}

// =============================================================================
// Document/PDF Input Tests
// =============================================================================

/// Tests PDF document input from base64.
/// This tests the ability to send PDF documents to the model for analysis.
#[tokio::test]
#[ignore = "Requires API key"]
async fn test_pdf_document_input_from_base64() {
    let Some(client) = get_client() else {
        println!("Skipping: GEMINI_API_KEY not set");
        return;
    };

    // Use minimal PDF containing "Hello World" text
    let contents = vec![
        text_content(
            "What text does this PDF document contain? Answer with just the text you find.",
        ),
        document_data_content(TINY_PDF_BASE64, "application/pdf"),
    ];

    let result = stateful_builder(&client)
        .with_input(InteractionInput::Content(contents))
        .create()
        .await;

    match result {
        Ok(response) => {
            println!("PDF document response status: {:?}", response.status);
            if response.has_text() {
                let text = response.text().unwrap();
                println!("PDF response: {}", text);
                // The minimal PDF contains "Hello World"
                let lower = text.to_lowercase();
                assert!(
                    lower.contains("hello") || lower.contains("world"),
                    "Response should mention the PDF content: {}",
                    text
                );
            }
            assert_eq!(response.status, InteractionStatus::Completed);
        }
        Err(e) => {
            // The minimal PDF might not be fully valid or the API might have restrictions
            println!(
                "PDF document error (may be expected for minimal PDF): {:?}",
                e
            );
        }
    }
}

/// Tests combining PDF document with text question.
#[tokio::test]
#[ignore = "Requires API key"]
async fn test_pdf_with_question() {
    let Some(client) = get_client() else {
        println!("Skipping: GEMINI_API_KEY not set");
        return;
    };

    let contents = vec![
        text_content("I'm sending you a PDF document."),
        document_data_content(TINY_PDF_BASE64, "application/pdf"),
        text_content("Is this a valid PDF? What can you tell me about its structure?"),
    ];

    let result = stateful_builder(&client)
        .with_input(InteractionInput::Content(contents))
        .create()
        .await;

    match result {
        Ok(response) => {
            assert_eq!(response.status, InteractionStatus::Completed);
            assert!(response.has_text(), "Should have text response");
            let text = response.text().unwrap().to_lowercase();
            println!("PDF question response: {}", text);
            // Should mention something about the PDF
            assert!(
                text.contains("pdf") || text.contains("document") || text.contains("page"),
                "Response should address the PDF: {}",
                text
            );
        }
        Err(e) => {
            println!("PDF with question error (may be expected): {:?}", e);
        }
    }
}

// =============================================================================
// Streaming Tests
// =============================================================================

/// Test streaming with multimodal (image) input.
///
/// This validates that:
/// - Streaming works correctly when images are part of the input
/// - Text deltas are received incrementally
/// - Final response correctly describes the image
#[tokio::test]
#[ignore = "Requires API key"]
async fn test_multimodal_streaming() {
    let Some(client) = get_client() else {
        println!("Skipping: GEMINI_API_KEY not set");
        return;
    };

    with_timeout(TEST_TIMEOUT, async {
        println!("=== Multimodal + Streaming ===");

<<<<<<< HEAD
    // Stream the response using with_input for multimodal content
    let stream = stateful_builder(&client)
        .with_input(InteractionInput::Content(contents))
        .create_stream();
=======
        // Create content with text and image
        let contents = vec![
            text_content("What color is this image? Answer in one word."),
            image_data_content(TINY_RED_PNG_BASE64, "image/png"),
        ];
>>>>>>> 6a3dad58

        // Stream the response using with_input for multimodal content
        let stream = client
            .interaction()
            .with_model("gemini-3-flash-preview")
            .with_input(InteractionInput::Content(contents))
            .with_store(true)
            .create_stream();

        let result = consume_stream(stream).await;

        println!("\nDelta count: {}", result.delta_count);
        println!("Collected text: {}", result.collected_text);

        // Verify streaming worked
        assert!(
            result.has_output(),
            "Should receive streaming chunks or final response"
        );

        // Verify content describes the red image
        let text_to_check = if !result.collected_text.is_empty() {
            result.collected_text.to_lowercase()
        } else if let Some(ref response) = result.final_response {
            response.text().unwrap_or_default().to_lowercase()
        } else {
            String::new()
        };

        assert!(
            text_to_check.contains("red"),
            "Response should identify the red color. Got: {}",
            text_to_check
        );

        // Verify final response if present
        if let Some(ref response) = result.final_response {
            assert_eq!(
                response.status,
                InteractionStatus::Completed,
                "Final response should be completed"
            );
        }

        println!("\n✓ Multimodal + streaming completed successfully");
    })
    .await;
}<|MERGE_RESOLUTION|>--- conflicted
+++ resolved
@@ -19,15 +19,10 @@
 mod common;
 
 use common::{
-<<<<<<< HEAD
-    SAMPLE_AUDIO_URL, SAMPLE_IMAGE_URL, SAMPLE_VIDEO_URL, TINY_BLUE_PNG_BASE64, TINY_MP4_BASE64,
-    TINY_PDF_BASE64, TINY_RED_PNG_BASE64, TINY_WAV_BASE64, consume_stream, get_client,
-    stateful_builder,
-=======
     SAMPLE_AUDIO_URL, SAMPLE_IMAGE_URL, SAMPLE_VIDEO_URL, TEST_TIMEOUT, TINY_BLUE_PNG_BASE64,
     TINY_MP4_BASE64, TINY_PDF_BASE64, TINY_RED_PNG_BASE64, TINY_WAV_BASE64, consume_stream,
     get_client, with_timeout,
->>>>>>> 6a3dad58
+    interaction_builder, stateful_builder,
 };
 use rust_genai::{
     InteractionInput, InteractionStatus, audio_data_content, audio_uri_content,
@@ -166,43 +161,6 @@
         return;
     };
 
-<<<<<<< HEAD
-    // First turn: describe the base64 image
-    let contents = vec![
-        text_content("What color is this image?"),
-        image_data_content(TINY_RED_PNG_BASE64, "image/png"),
-    ];
-
-    let response1 = stateful_builder(&client)
-        .with_input(InteractionInput::Content(contents))
-        .create()
-        .await
-        .expect("First interaction failed");
-
-    assert_eq!(response1.status, InteractionStatus::Completed);
-    println!("First response: {:?}", response1.text());
-
-    // Second turn: ask follow-up about the same image
-    let response2 = stateful_builder(&client)
-        .with_previous_interaction(&response1.id)
-        .with_text("Is that a warm or cool color?")
-        .create()
-        .await
-        .expect("Follow-up interaction failed");
-
-    assert_eq!(response2.status, InteractionStatus::Completed);
-    assert!(response2.has_text(), "Should have follow-up response");
-
-    let text = response2.text().unwrap().to_lowercase();
-    println!("Follow-up response: {}", text);
-
-    // Red is a warm color
-    assert!(
-        text.contains("warm") || text.contains("hot") || text.contains("red"),
-        "Response should identify warm color: {}",
-        text
-    );
-=======
     with_timeout(TEST_TIMEOUT, async {
         // First turn: describe the base64 image
         let contents = vec![
@@ -210,11 +168,8 @@
             image_data_content(TINY_RED_PNG_BASE64, "image/png"),
         ];
 
-        let response1 = client
-            .interaction()
-            .with_model("gemini-3-flash-preview")
+        let response1 = stateful_builder(&client)
             .with_input(InteractionInput::Content(contents))
-            .with_store(true)
             .create()
             .await
             .expect("First interaction failed");
@@ -223,12 +178,9 @@
         println!("First response: {:?}", response1.text());
 
         // Second turn: ask follow-up about the same image
-        let response2 = client
-            .interaction()
-            .with_model("gemini-3-flash-preview")
+        let response2 = stateful_builder(&client)
             .with_previous_interaction(&response1.id)
             .with_text("Is that a warm or cool color?")
-            .with_store(true)
             .create()
             .await
             .expect("Follow-up interaction failed");
@@ -247,7 +199,6 @@
         );
     })
     .await;
->>>>>>> 6a3dad58
 }
 
 // =============================================================================
@@ -761,25 +712,15 @@
     with_timeout(TEST_TIMEOUT, async {
         println!("=== Multimodal + Streaming ===");
 
-<<<<<<< HEAD
-    // Stream the response using with_input for multimodal content
-    let stream = stateful_builder(&client)
-        .with_input(InteractionInput::Content(contents))
-        .create_stream();
-=======
         // Create content with text and image
         let contents = vec![
             text_content("What color is this image? Answer in one word."),
             image_data_content(TINY_RED_PNG_BASE64, "image/png"),
         ];
->>>>>>> 6a3dad58
 
         // Stream the response using with_input for multimodal content
-        let stream = client
-            .interaction()
-            .with_model("gemini-3-flash-preview")
+        let stream = interaction_builder(&client)
             .with_input(InteractionInput::Content(contents))
-            .with_store(true)
             .create_stream();
 
         let result = consume_stream(stream).await;
