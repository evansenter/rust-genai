--- conflicted
+++ resolved
@@ -2247,7 +2247,130 @@
 // Multi-turn: Built-in Tools
 // =============================================================================
 
-<<<<<<< HEAD
+/// Test Google Search grounding across multiple conversation turns.
+///
+/// This validates that:
+/// - Google Search grounding works in stateful conversations
+/// - Search results from Turn 1 are accessible in follow-up turns
+/// - The model can reason about previously fetched search data
+///
+/// Turn 1: Ask about current information (triggers search)
+/// Turn 2: Ask follow-up about the search results
+#[tokio::test]
+#[ignore = "Requires API key"]
+async fn test_google_search_multi_turn() {
+    let Some(client) = get_client() else {
+        println!("Skipping: GEMINI_API_KEY not set");
+        return;
+    };
+
+    println!("=== Google Search + Multi-turn ===");
+
+    // Turn 1: Ask about current weather (requires real-time data)
+    println!("\n--- Turn 1: Initial search query ---");
+    let result1 = client
+        .interaction()
+        .with_model("gemini-3-flash-preview")
+        .with_text(
+            "What is the current weather in Tokyo, Japan today? Use search to find current data.",
+        )
+        .with_google_search()
+        .with_store(true)
+        .create()
+        .await;
+
+    let response1 = match result1 {
+        Ok(response) => {
+            println!("Turn 1 status: {:?}", response.status);
+            if let Some(text) = response.text() {
+                println!("Turn 1 response: {}", text);
+            }
+            // Log grounding metadata if available
+            if let Some(metadata) = response.google_search_metadata() {
+                println!("Grounding metadata found:");
+                println!("  Search queries: {:?}", metadata.web_search_queries);
+                println!("  Grounding chunks: {}", metadata.grounding_chunks.len());
+            } else {
+                println!("Note: No grounding metadata returned (may vary by API response)");
+            }
+            response
+        }
+        Err(e) => {
+            let error_str = format!("{:?}", e);
+            println!("Google Search error: {}", error_str);
+            // Google Search may not be available in all accounts
+            if error_str.contains("not supported")
+                || error_str.contains("not available")
+                || error_str.contains("permission")
+            {
+                println!("Google Search tool not available - skipping test");
+                return;
+            }
+            panic!("Turn 1 failed unexpectedly: {:?}", e);
+        }
+    };
+
+    assert_eq!(
+        response1.status,
+        InteractionStatus::Completed,
+        "Turn 1 should complete successfully"
+    );
+
+    // Turn 2: Ask follow-up referencing the search results
+    println!("\n--- Turn 2: Follow-up about search ---");
+    let result2 = retry_on_transient(DEFAULT_MAX_RETRIES, || async {
+        client
+            .interaction()
+            .with_model("gemini-3-flash-preview")
+            .with_previous_interaction(&response1.id)
+            .with_text("Based on the weather information you just found, should I bring an umbrella if I visit Tokyo today?")
+            .with_store(true)
+            .create()
+            .await
+    })
+    .await;
+
+    match result2 {
+        Ok(response2) => {
+            println!("Turn 2 status: {:?}", response2.status);
+            if let Some(text) = response2.text() {
+                println!("Turn 2 response: {}", text);
+                // Verify response references the previous weather context
+                let text_lower = text.to_lowercase();
+                assert!(
+                    text_lower.contains("tokyo")
+                        || text_lower.contains("weather")
+                        || text_lower.contains("umbrella")
+                        || text_lower.contains("rain")
+                        || text_lower.contains("sun")
+                        || text_lower.contains("yes")
+                        || text_lower.contains("no"),
+                    "Turn 2 should reference weather context. Got: {}",
+                    text
+                );
+            }
+            assert_eq!(
+                response2.status,
+                InteractionStatus::Completed,
+                "Turn 2 should complete successfully"
+            );
+        }
+        Err(e) => {
+            // Check for transient errors that might occur with multi-turn
+            if is_long_conversation_api_error(&e) {
+                println!(
+                    "API limitation encountered (expected for some contexts): {:?}",
+                    e
+                );
+                return;
+            }
+            panic!("Turn 2 failed unexpectedly: {:?}", e);
+        }
+    }
+
+    println!("\n✓ Google Search + multi-turn completed successfully");
+}
+
 /// Test URL context fetching across multiple conversation turns.
 ///
 /// This validates that:
@@ -2260,49 +2383,22 @@
 #[tokio::test]
 #[ignore = "Requires API key"]
 async fn test_url_context_multi_turn() {
-=======
-/// Test Google Search grounding across multiple conversation turns.
-///
-/// This validates that:
-/// - Google Search grounding works in stateful conversations
-/// - Search results from Turn 1 are accessible in follow-up turns
-/// - The model can reason about previously fetched search data
-///
-/// Turn 1: Ask about current information (triggers search)
-/// Turn 2: Ask follow-up about the search results
-#[tokio::test]
-#[ignore = "Requires API key"]
-async fn test_google_search_multi_turn() {
->>>>>>> eab700d2
     let Some(client) = get_client() else {
         println!("Skipping: GEMINI_API_KEY not set");
         return;
     };
 
-<<<<<<< HEAD
     println!("=== URL Context + Multi-turn ===");
 
     // Turn 1: Fetch example.com content
     println!("\n--- Turn 1: Fetch URL content ---");
-=======
-    println!("=== Google Search + Multi-turn ===");
-
-    // Turn 1: Ask about current weather (requires real-time data)
-    println!("\n--- Turn 1: Initial search query ---");
->>>>>>> eab700d2
     let result1 = client
         .interaction()
         .with_model("gemini-3-flash-preview")
         .with_text(
-<<<<<<< HEAD
             "Fetch and summarize the main content from https://example.com using URL context.",
         )
         .with_url_context()
-=======
-            "What is the current weather in Tokyo, Japan today? Use search to find current data.",
-        )
-        .with_google_search()
->>>>>>> eab700d2
         .with_store(true)
         .create()
         .await;
@@ -2313,7 +2409,6 @@
             if let Some(text) = response.text() {
                 println!("Turn 1 response: {}", text);
             }
-<<<<<<< HEAD
             // Log URL context metadata if available
             if let Some(metadata) = response.url_context_metadata() {
                 println!("URL context metadata found:");
@@ -2325,34 +2420,15 @@
                 }
             } else {
                 println!("Note: No URL context metadata returned (may vary by API response)");
-=======
-            // Log grounding metadata if available
-            if let Some(metadata) = response.google_search_metadata() {
-                println!("Grounding metadata found:");
-                println!("  Search queries: {:?}", metadata.web_search_queries);
-                println!("  Grounding chunks: {}", metadata.grounding_chunks.len());
-            } else {
-                println!("Note: No grounding metadata returned (may vary by API response)");
->>>>>>> eab700d2
             }
             response
         }
         Err(e) => {
             let error_str = format!("{:?}", e);
-<<<<<<< HEAD
             println!("URL Context error: {}", error_str);
             // URL Context may not be available in all accounts
             if error_str.contains("not supported") || error_str.contains("not available") {
                 println!("URL Context tool not available - skipping test");
-=======
-            println!("Google Search error: {}", error_str);
-            // Google Search may not be available in all accounts
-            if error_str.contains("not supported")
-                || error_str.contains("not available")
-                || error_str.contains("permission")
-            {
-                println!("Google Search tool not available - skipping test");
->>>>>>> eab700d2
                 return;
             }
             panic!("Turn 1 failed unexpectedly: {:?}", e);
@@ -2365,24 +2441,14 @@
         "Turn 1 should complete successfully"
     );
 
-<<<<<<< HEAD
     // Turn 2: Ask follow-up about the fetched content
     println!("\n--- Turn 2: Follow-up about URL content ---");
-=======
-    // Turn 2: Ask follow-up referencing the search results
-    println!("\n--- Turn 2: Follow-up about search ---");
->>>>>>> eab700d2
     let result2 = retry_on_transient(DEFAULT_MAX_RETRIES, || async {
         client
             .interaction()
             .with_model("gemini-3-flash-preview")
             .with_previous_interaction(&response1.id)
-<<<<<<< HEAD
             .with_text("What is the main purpose of that website you just fetched? Is it a real company or an example domain?")
-=======
-            .with_text("Based on the weather information you just found, should I bring an umbrella if I visit Tokyo today?")
-            .with_store(true)
->>>>>>> eab700d2
             .create()
             .await
     })
@@ -2393,7 +2459,6 @@
             println!("Turn 2 status: {:?}", response2.status);
             if let Some(text) = response2.text() {
                 println!("Turn 2 response: {}", text);
-<<<<<<< HEAD
                 // Verify response references the example.com content
                 let text_lower = text.to_lowercase();
                 assert!(
@@ -2404,19 +2469,6 @@
                         || text_lower.contains("documentation")
                         || text_lower.contains("reserved"),
                     "Turn 2 should reference example.com content. Got: {}",
-=======
-                // Verify response references the previous weather context
-                let text_lower = text.to_lowercase();
-                assert!(
-                    text_lower.contains("tokyo")
-                        || text_lower.contains("weather")
-                        || text_lower.contains("umbrella")
-                        || text_lower.contains("rain")
-                        || text_lower.contains("sun")
-                        || text_lower.contains("yes")
-                        || text_lower.contains("no"),
-                    "Turn 2 should reference weather context. Got: {}",
->>>>>>> eab700d2
                     text
                 );
             }
@@ -2439,9 +2491,5 @@
         }
     }
 
-<<<<<<< HEAD
     println!("\n✓ URL Context + multi-turn completed successfully");
-=======
-    println!("\n✓ Google Search + multi-turn completed successfully");
->>>>>>> eab700d2
 }