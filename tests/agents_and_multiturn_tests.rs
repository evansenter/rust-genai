--- conflicted
+++ resolved
@@ -18,11 +18,7 @@
 
 mod common;
 
-<<<<<<< HEAD
-use common::{EXTENDED_TEST_TIMEOUT, TEST_TIMEOUT, get_client, with_timeout};
-=======
 use common::{PollError, get_client, poll_until_complete};
->>>>>>> 746d629d
 use rust_genai::{FunctionDeclaration, InteractionStatus, function_result_content};
 use serde_json::json;
 use std::time::Duration;
@@ -67,89 +63,52 @@
         return;
     };
 
-    // Use extended timeout since this test makes 10+ sequential API calls
-    with_timeout(EXTENDED_TEST_TIMEOUT, async {
-        let facts = [
-            "My name is Alice.",
-            "I live in Seattle.",
-            "I work as a software engineer.",
-            "My favorite programming language is Rust.",
-            "I have a dog named Max.",
-            "My birthday is in March.",
-            "I enjoy hiking on weekends.",
-            "My favorite food is sushi.",
-            "I drive a blue car.",
-            "I went to Stanford for college.",
-        ];
-
-        let mut previous_id: Option<String> = None;
-        let mut successful_turns = 0;
-
-        // Build up context over 10 turns
-        for (i, fact) in facts.iter().enumerate() {
-            let mut builder = client
-                .interaction()
-                .with_model("gemini-3-flash-preview")
-                .with_text(*fact)
-                .with_store(true);
-
-            if let Some(ref prev_id) = previous_id {
-                builder = builder.with_previous_interaction(prev_id);
-            }
-
-            match builder.create().await {
-                Ok(response) => {
-                    println!("Turn {}: {}", i + 1, fact);
-                    previous_id = Some(response.id);
-                    successful_turns += 1;
-                }
-                Err(e) => {
-                    if is_long_conversation_api_error(&e) {
-                        println!(
-                            "Turn {} encountered API limitation (expected for long conversations): {:?}",
-                            i + 1,
-                            e
-                        );
-                        println!(
-                            "Completed {} turns before hitting API limitation",
-                            successful_turns
-                        );
-                        // Still pass if we got the minimum successful turns
-                        assert!(
-                            successful_turns >= MIN_SUCCESSFUL_TURNS,
-                            "Should complete at least {} turns, got {}",
-                            MIN_SUCCESSFUL_TURNS,
-                            successful_turns
-                        );
-                        return;
-                    }
-                    panic!("Turn {} failed: {:?}", i + 1, e);
-                }
-            }
-        }
-
-        // Final turn: ask about everything
-        let final_result = client
+    let facts = [
+        "My name is Alice.",
+        "I live in Seattle.",
+        "I work as a software engineer.",
+        "My favorite programming language is Rust.",
+        "I have a dog named Max.",
+        "My birthday is in March.",
+        "I enjoy hiking on weekends.",
+        "My favorite food is sushi.",
+        "I drive a blue car.",
+        "I went to Stanford for college.",
+    ];
+
+    let mut previous_id: Option<String> = None;
+    let mut successful_turns = 0;
+
+    // Build up context over 10 turns
+    for (i, fact) in facts.iter().enumerate() {
+        let mut builder = client
             .interaction()
             .with_model("gemini-3-flash-preview")
-            .with_previous_interaction(previous_id.as_ref().unwrap())
-            .with_text("What do you know about me? List everything you can remember.")
-            .with_store(true)
-            .create()
-            .await;
-
-        let final_response = match final_result {
-            Ok(response) => response,
+            .with_text(*fact)
+            .with_store(true);
+
+        if let Some(ref prev_id) = previous_id {
+            builder = builder.with_previous_interaction(prev_id);
+        }
+
+        match builder.create().await {
+            Ok(response) => {
+                println!("Turn {}: {}", i + 1, fact);
+                previous_id = Some(response.id);
+                successful_turns += 1;
+            }
             Err(e) => {
                 if is_long_conversation_api_error(&e) {
                     println!(
-                        "Final turn encountered API limitation (expected for long conversations): {:?}",
+                        "Turn {} encountered API limitation (expected for long conversations): {:?}",
+                        i + 1,
                         e
                     );
                     println!(
                         "Completed {} turns before hitting API limitation",
                         successful_turns
                     );
+                    // Still pass if we got the minimum successful turns
                     assert!(
                         successful_turns >= MIN_SUCCESSFUL_TURNS,
                         "Should complete at least {} turns, got {}",
@@ -158,50 +117,83 @@
                     );
                     return;
                 }
-                panic!("Final turn failed: {:?}", e);
-            }
-        };
-
-        assert_eq!(final_response.status, InteractionStatus::Completed);
-        assert!(final_response.has_text(), "Should have text response");
-
-        let text = final_response.text().unwrap().to_lowercase();
-        println!("Final response: {}", text);
-
-        // Count how many facts the model remembers
-        let fact_checks = [
-            ("alice", "name"),
-            ("seattle", "city"),
-            ("software", "job"),
-            ("rust", "language"),
-            ("max", "dog"),
-            ("march", "birthday"),
-            ("hiking", "hobby"),
-            ("sushi", "food"),
-            ("blue", "car"),
-            ("stanford", "college"),
-        ];
-
-        let mut remembered = 0;
-        for (keyword, label) in fact_checks.iter() {
-            if text.contains(*keyword) {
-                remembered += 1;
-                println!("  ✓ Remembered: {} ({})", keyword, label);
-            }
-        }
-
-        println!("Facts remembered: {}/{}", remembered, fact_checks.len());
-
-        // Should remember at least the minimum number of facts
-        assert!(
-            remembered >= MIN_REMEMBERED_FACTS,
-            "Model should remember at least {} out of {} facts, got {}",
-            MIN_REMEMBERED_FACTS,
-            fact_checks.len(),
-            remembered
-        );
-    })
-    .await;
+                panic!("Turn {} failed: {:?}", i + 1, e);
+            }
+        }
+    }
+
+    // Final turn: ask about everything
+    let final_result = client
+        .interaction()
+        .with_model("gemini-3-flash-preview")
+        .with_previous_interaction(previous_id.as_ref().unwrap())
+        .with_text("What do you know about me? List everything you can remember.")
+        .with_store(true)
+        .create()
+        .await;
+
+    let final_response = match final_result {
+        Ok(response) => response,
+        Err(e) => {
+            if is_long_conversation_api_error(&e) {
+                println!(
+                    "Final turn encountered API limitation (expected for long conversations): {:?}",
+                    e
+                );
+                println!(
+                    "Completed {} turns before hitting API limitation",
+                    successful_turns
+                );
+                assert!(
+                    successful_turns >= MIN_SUCCESSFUL_TURNS,
+                    "Should complete at least {} turns, got {}",
+                    MIN_SUCCESSFUL_TURNS,
+                    successful_turns
+                );
+                return;
+            }
+            panic!("Final turn failed: {:?}", e);
+        }
+    };
+
+    assert_eq!(final_response.status, InteractionStatus::Completed);
+    assert!(final_response.has_text(), "Should have text response");
+
+    let text = final_response.text().unwrap().to_lowercase();
+    println!("Final response: {}", text);
+
+    // Count how many facts the model remembers
+    let fact_checks = [
+        ("alice", "name"),
+        ("seattle", "city"),
+        ("software", "job"),
+        ("rust", "language"),
+        ("max", "dog"),
+        ("march", "birthday"),
+        ("hiking", "hobby"),
+        ("sushi", "food"),
+        ("blue", "car"),
+        ("stanford", "college"),
+    ];
+
+    let mut remembered = 0;
+    for (keyword, label) in fact_checks.iter() {
+        if text.contains(*keyword) {
+            remembered += 1;
+            println!("  ✓ Remembered: {} ({})", keyword, label);
+        }
+    }
+
+    println!("Facts remembered: {}/{}", remembered, fact_checks.len());
+
+    // Should remember at least the minimum number of facts
+    assert!(
+        remembered >= MIN_REMEMBERED_FACTS,
+        "Model should remember at least {} out of {} facts, got {}",
+        MIN_REMEMBERED_FACTS,
+        fact_checks.len(),
+        remembered
+    );
 }
 
 // =============================================================================
@@ -405,46 +397,43 @@
         return;
     };
 
-    with_timeout(TEST_TIMEOUT, async {
-        let result = client
-            .interaction()
-            .with_agent("deep-research-pro-preview-12-2025")
-            .with_text("What are the main differences between Rust and Go programming languages?")
-            .with_store(true)
-            .create()
-            .await;
-
-        match result {
-            Ok(response) => {
-                println!("Deep research status: {:?}", response.status);
-                if response.has_text() {
-                    let text = response.text().unwrap();
-                    println!(
-                        "Research response (truncated): {}...",
-                        &text[..text.len().min(500)]
-                    );
-
-                    // Should mention both languages
-                    let text_lower = text.to_lowercase();
-                    assert!(
-                        text_lower.contains("rust") || text_lower.contains("go"),
-                        "Response should discuss programming languages"
-                    );
-                }
-            }
-            Err(e) => {
-                let error_str = format!("{:?}", e);
-                println!("Deep research error (may be expected): {}", error_str);
-                if error_str.contains("not found")
-                    || error_str.contains("not available")
-                    || error_str.contains("agent")
-                {
-                    println!("Deep research agent not available - skipping test");
-                }
-            }
-        }
-    })
-    .await;
+    let result = client
+        .interaction()
+        .with_agent("deep-research-pro-preview-12-2025")
+        .with_text("What are the main differences between Rust and Go programming languages?")
+        .with_store(true)
+        .create()
+        .await;
+
+    match result {
+        Ok(response) => {
+            println!("Deep research status: {:?}", response.status);
+            if response.has_text() {
+                let text = response.text().unwrap();
+                println!(
+                    "Research response (truncated): {}...",
+                    &text[..text.len().min(500)]
+                );
+
+                // Should mention both languages
+                let text_lower = text.to_lowercase();
+                assert!(
+                    text_lower.contains("rust") || text_lower.contains("go"),
+                    "Response should discuss programming languages"
+                );
+            }
+        }
+        Err(e) => {
+            let error_str = format!("{:?}", e);
+            println!("Deep research error (may be expected): {}", error_str);
+            if error_str.contains("not found")
+                || error_str.contains("not available")
+                || error_str.contains("agent")
+            {
+                println!("Deep research agent not available - skipping test");
+            }
+        }
+    }
 }
 
 // =============================================================================
@@ -461,73 +450,6 @@
         return;
     };
 
-<<<<<<< HEAD
-    // Use extended timeout since this test includes polling with sleep intervals
-    with_timeout(EXTENDED_TEST_TIMEOUT, async {
-        // Start background task
-        let result = client
-            .interaction()
-            .with_agent("deep-research-pro-preview-12-2025")
-            .with_text("Briefly explain what machine learning is.")
-            .with_background(true)
-            .with_store(true)
-            .create()
-            .await;
-
-        match result {
-            Ok(initial_response) => {
-                println!("Initial status: {:?}", initial_response.status);
-                println!("Interaction ID: {}", initial_response.id);
-
-                // If still in progress, poll for completion
-                if initial_response.status == InteractionStatus::InProgress {
-                    let mut attempts = 0;
-
-                    loop {
-                        attempts += 1;
-                        if attempts > POLLING_MAX_ATTEMPTS {
-                            println!(
-                                "Reached max polling attempts ({}) - task may still be running",
-                                POLLING_MAX_ATTEMPTS
-                            );
-                            break;
-                        }
-
-                        sleep(Duration::from_secs(POLLING_INTERVAL_SECS)).await;
-
-                        let poll_result = client.get_interaction(&initial_response.id).await;
-
-                        match poll_result {
-                            Ok(polled) => {
-                                println!("Poll {}: status={:?}", attempts, polled.status);
-
-                                if polled.status == InteractionStatus::Completed {
-                                    println!("Task completed!");
-                                    if polled.has_text() {
-                                        println!(
-                                            "Result: {}...",
-                                            &polled.text().unwrap()
-                                                [..200.min(polled.text().unwrap().len())]
-                                        );
-                                    }
-                                    break;
-                                } else if polled.status == InteractionStatus::Failed {
-                                    println!("Task failed");
-                                    break;
-                                }
-                            }
-                            Err(e) => {
-                                println!("Poll error: {:?}", e);
-                                break;
-                            }
-                        }
-                    }
-                } else if initial_response.status == InteractionStatus::Completed {
-                    println!("Task completed immediately (may not have used background mode)");
-                    if initial_response.has_text() {
-                        println!("Result: {}", initial_response.text().unwrap());
-                    }
-=======
     // Start background task
     let result = client
         .interaction()
@@ -548,7 +470,6 @@
                 println!("Task completed immediately (may not have used background mode)");
                 if initial_response.has_text() {
                     println!("Result: {}", initial_response.text().unwrap());
->>>>>>> 746d629d
                 }
                 return;
             }
@@ -576,19 +497,18 @@
                     println!("Poll error: {:?}", e);
                 }
             }
-            Err(e) => {
-                let error_str = format!("{:?}", e);
-                println!("Background mode error (may be expected): {}", error_str);
-                if error_str.contains("not found")
-                    || error_str.contains("not supported")
-                    || error_str.contains("background")
-                {
-                    println!("Background mode not available - skipping test");
-                }
-            }
-        }
-    })
-    .await;
+        }
+        Err(e) => {
+            let error_str = format!("{:?}", e);
+            println!("Background mode error (may be expected): {}", error_str);
+            if error_str.contains("not found")
+                || error_str.contains("not supported")
+                || error_str.contains("background")
+            {
+                println!("Background mode not available - skipping test");
+            }
+        }
+    }
 }
 
 // =============================================================================
