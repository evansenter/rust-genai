--- conflicted
+++ resolved
@@ -14,13 +14,9 @@
 
 use rust_genai::{Client, GenaiError, InteractionResponse, InteractionStatus};
 use std::env;
-<<<<<<< HEAD
 use std::future::Future;
-use std::time::Duration;
-=======
 use std::time::{Duration, Instant};
 use tokio::time::sleep;
->>>>>>> 746d629d
 
 /// Creates a client from the GEMINI_API_KEY environment variable.
 /// Returns None if the API key is not set.
@@ -31,7 +27,6 @@
 }
 
 // =============================================================================
-<<<<<<< HEAD
 // Timeout Utilities
 // =============================================================================
 
@@ -61,53 +56,10 @@
 /// # Panics
 ///
 /// Panics with a descriptive message if the timeout is exceeded.
-=======
-// Polling Utilities
-// =============================================================================
-
-/// Error type for polling operations.
-#[derive(Debug)]
-#[allow(dead_code)]
-pub enum PollError {
-    /// Polling timed out before the interaction completed.
-    Timeout,
-    /// The interaction failed.
-    Failed,
-    /// An API error occurred during polling.
-    Api(GenaiError),
-}
-
-impl From<GenaiError> for PollError {
-    fn from(err: GenaiError) -> Self {
-        PollError::Api(err)
-    }
-}
-
-/// Polls an interaction until it completes or times out, using exponential backoff.
-///
-/// Checks the status immediately on first call (no initial delay), then uses exponential
-/// backoff starting at 1 second and doubling up to a maximum of 10 seconds. This is more
-/// efficient than fixed-interval polling: instant detection of already-completed tasks,
-/// faster initial detection of quick completions, and fewer API calls for long-running tasks.
-///
-/// # Arguments
-///
-/// * `client` - The API client to use for polling
-/// * `interaction_id` - The ID of the interaction to poll
-/// * `max_wait` - Maximum duration to wait before timing out
-///
-/// # Returns
-///
-/// * `Ok(InteractionResponse)` - The completed (or failed) interaction
-/// * `Err(PollError::Timeout)` - If max_wait elapsed without completion
-/// * `Err(PollError::Failed)` - If the interaction status became Failed
-/// * `Err(PollError::Api(_))` - If an API error occurred
->>>>>>> 746d629d
 ///
 /// # Example
 ///
 /// ```ignore
-<<<<<<< HEAD
 /// use common::{TEST_TIMEOUT, get_client, with_timeout};
 ///
 /// #[tokio::test]
@@ -137,7 +89,53 @@
     tokio::time::timeout(duration, future)
         .await
         .unwrap_or_else(|_| panic!("Test timed out after {:?}", duration))
-=======
+}
+
+// =============================================================================
+// Polling Utilities
+// =============================================================================
+
+/// Error type for polling operations.
+#[derive(Debug)]
+#[allow(dead_code)]
+pub enum PollError {
+    /// Polling timed out before the interaction completed.
+    Timeout,
+    /// The interaction failed.
+    Failed,
+    /// An API error occurred during polling.
+    Api(GenaiError),
+}
+
+impl From<GenaiError> for PollError {
+    fn from(err: GenaiError) -> Self {
+        PollError::Api(err)
+    }
+}
+
+/// Polls an interaction until it completes or times out, using exponential backoff.
+///
+/// Checks the status immediately on first call (no initial delay), then uses exponential
+/// backoff starting at 1 second and doubling up to a maximum of 10 seconds. This is more
+/// efficient than fixed-interval polling: instant detection of already-completed tasks,
+/// faster initial detection of quick completions, and fewer API calls for long-running tasks.
+///
+/// # Arguments
+///
+/// * `client` - The API client to use for polling
+/// * `interaction_id` - The ID of the interaction to poll
+/// * `max_wait` - Maximum duration to wait before timing out
+///
+/// # Returns
+///
+/// * `Ok(InteractionResponse)` - The completed (or failed) interaction
+/// * `Err(PollError::Timeout)` - If max_wait elapsed without completion
+/// * `Err(PollError::Failed)` - If the interaction status became Failed
+/// * `Err(PollError::Api(_))` - If an API error occurred
+///
+/// # Example
+///
+/// ```ignore
 /// let response = poll_until_complete(&client, &interaction_id, Duration::from_secs(60)).await?;
 /// ```
 #[allow(dead_code)]
@@ -181,7 +179,6 @@
             }
         }
     }
->>>>>>> 746d629d
 }
 
 // =============================================================================
