//! Integration tests for the Interactions API
//!
//! These tests require the GEMINI_API_KEY environment variable to be set.
//!
//! # Running Tests
//!
//! ```bash
//! # Run all integration tests
//! cargo test --test interactions_api_tests -- --include-ignored --nocapture
//!
//! # Run a specific test
//! cargo test test_simple_interaction -- --include-ignored
//!
//! # Run tests in parallel (faster, but may hit rate limits)
//! cargo test --test interactions_api_tests -- --include-ignored --test-threads=4
//! ```
//!
//! # Test Execution Time
//!
//! Running all tests takes approximately 2-5 minutes depending on API response times.
//! Individual tests typically complete in 2-10 seconds.
//!
//! # Known Flakiness
//!
//! Some tests may occasionally fail due to model behavior variability:
//! - Models may paraphrase data (e.g., "seventy-five" instead of "75")
//! - System instructions may not always be followed perfectly
//! - Function calling decisions are non-deterministic
//!
//! If a test fails intermittently, re-running usually succeeds. This is expected
//! behavior for LLM integration tests.

mod common;

<<<<<<< HEAD
use common::{consume_stream, interaction_builder, stateful_builder};
=======
use common::{EXTENDED_TEST_TIMEOUT, TEST_TIMEOUT, consume_stream, with_timeout};
>>>>>>> 6a3dad58
use rust_genai::{
    CallableFunction, Client, CreateInteractionRequest, FunctionDeclaration, GenerationConfig,
    InteractionInput, InteractionStatus, function_result_content, image_uri_content, text_content,
};
use rust_genai_macros::tool;
use serde_json::json;
use std::env;

// =============================================================================
// Test Helpers
// =============================================================================

fn get_client() -> Option<Client> {
    env::var("GEMINI_API_KEY")
        .ok()
        .map(|key| Client::builder(key).build())
}

// Define a test function that will be registered in the global registry.
// The macro generates a callable wrapper, so the function itself appears unused.
/// Gets a mock weather report for a city
#[allow(dead_code)]
#[tool(city(description = "The city to get weather for"))]
fn get_mock_weather(city: String) -> String {
    format!("Weather in {}: Sunny, 75°F", city)
}

// =============================================================================
// Basic Interactions (CRUD Operations)
// =============================================================================

#[tokio::test]
#[ignore = "Requires API key"]
async fn test_simple_interaction() {
    let Some(client) = get_client() else {
        println!("Skipping: GEMINI_API_KEY not set");
        return;
    };

    let response = stateful_builder(&client)
        .with_text("What is 2 + 2?")
        .create()
        .await
        .expect("Interaction failed");

    assert!(!response.id.is_empty(), "Interaction ID is empty");
    assert_eq!(response.status, InteractionStatus::Completed);
    assert!(!response.outputs.is_empty(), "Outputs are empty");

    // Verify output contains expected answer
    assert!(response.has_text(), "Should have text response");
    let text = response.text().unwrap();
    assert!(text.contains('4'), "Response should contain '4'");
}

#[tokio::test]
#[ignore = "Requires API key"]
async fn test_stateful_conversation() {
    let Some(client) = get_client() else {
        println!("Skipping: GEMINI_API_KEY not set");
        return;
    };

<<<<<<< HEAD
    // First interaction
    let response1 = stateful_builder(&client)
        .with_text("My favorite color is blue.")
        .create()
        .await
        .expect("First interaction failed");
=======
    with_timeout(TEST_TIMEOUT, async {
        // First interaction
        let response1 = client
            .interaction()
            .with_model("gemini-3-flash-preview")
            .with_text("My favorite color is blue.")
            .with_store(true)
            .create()
            .await
            .expect("First interaction failed");
>>>>>>> 6a3dad58

        assert_eq!(response1.status, InteractionStatus::Completed);

<<<<<<< HEAD
    // Second interaction referencing the first
    let response2 = stateful_builder(&client)
        .with_previous_interaction(&response1.id)
        .with_text("What is my favorite color?")
        .create()
        .await
        .expect("Second interaction failed");
=======
        // Second interaction referencing the first
        let response2 = client
            .interaction()
            .with_model("gemini-3-flash-preview")
            .with_previous_interaction(&response1.id)
            .with_text("What is my favorite color?")
            .with_store(true)
            .create()
            .await
            .expect("Second interaction failed");
>>>>>>> 6a3dad58

        assert_eq!(response2.status, InteractionStatus::Completed);

        // Verify the model remembers the color
        let text = response2.text().unwrap_or_default().to_lowercase();
        assert!(
            text.contains("blue"),
            "Response should mention 'blue' from previous interaction"
        );
    })
    .await;
}

#[tokio::test]
#[ignore = "Requires API key"]
async fn test_get_interaction() {
    let Some(client) = get_client() else {
        println!("Skipping: GEMINI_API_KEY not set");
        return;
    };

    // Create an interaction first
    let response = stateful_builder(&client)
        .with_text("Hello, world!")
        .create()
        .await
        .expect("Interaction failed");

    // Retrieve the interaction
    let retrieved = client
        .get_interaction(&response.id)
        .await
        .expect("Get interaction failed");

    assert_eq!(retrieved.id, response.id);
    assert_eq!(retrieved.status, InteractionStatus::Completed);
    assert!(!retrieved.outputs.is_empty(), "Outputs are empty");
}

#[tokio::test]
#[ignore = "Requires API key"]
async fn test_delete_interaction() {
    let Some(client) = get_client() else {
        println!("Skipping: GEMINI_API_KEY not set");
        return;
    };

    // Create an interaction first
    let response = stateful_builder(&client)
        .with_text("Test interaction for deletion")
        .create()
        .await
        .expect("Interaction failed");

    // Delete the interaction
    client
        .delete_interaction(&response.id)
        .await
        .expect("Delete interaction failed");

    // Verify it's deleted by trying to retrieve it
    let get_result = client.get_interaction(&response.id).await;
    assert!(
        get_result.is_err(),
        "Expected error when getting deleted interaction"
    );
}

// =============================================================================
// Streaming
// =============================================================================

#[tokio::test]
#[ignore = "Requires API key"]
async fn test_streaming_interaction() {
    let Some(client) = get_client() else {
        println!("Skipping: GEMINI_API_KEY not set");
        return;
    };

<<<<<<< HEAD
    let stream = stateful_builder(&client)
        .with_text("Count from 1 to 5.")
        .create_stream();

    let result = consume_stream(stream).await;
=======
    with_timeout(TEST_TIMEOUT, async {
        let stream = client
            .interaction()
            .with_model("gemini-3-flash-preview")
            .with_text("Count from 1 to 5.")
            .with_store(true)
            .create_stream();
>>>>>>> 6a3dad58

        let result = consume_stream(stream).await;

        println!("\nTotal deltas: {}", result.delta_count);
        println!("Collected text: {}", result.collected_text);

        // We should receive at least some delta chunks
        assert!(
            result.has_output(),
            "No streaming chunks received - streaming may not be working"
        );

        // If we got a complete event, verify it has a valid ID
        if let Some(response) = result.final_response {
            assert!(
                !response.id.is_empty(),
                "Complete response should have an ID"
            );
        }
    })
    .await;
}

#[tokio::test]
#[ignore = "Requires API key"]
async fn test_streaming_with_raw_request() {
    let Some(client) = get_client() else {
        println!("Skipping: GEMINI_API_KEY not set");
        return;
    };

    with_timeout(TEST_TIMEOUT, async {
        let request = CreateInteractionRequest {
            model: Some("gemini-3-flash-preview".to_string()),
            agent: None,
            input: InteractionInput::Text("Count from 1 to 5.".to_string()),
            previous_interaction_id: None,
            tools: None,
            response_modalities: None,
            response_format: None,
            generation_config: None,
            stream: Some(true),
            background: None,
            store: Some(true),
            system_instruction: None,
        };

        let stream = client.create_interaction_stream(request);
        let result = consume_stream(stream).await;

        println!(
            "Received {} deltas from raw request stream",
            result.delta_count
        );

        assert!(result.has_output(), "No streaming chunks received");
    })
    .await;
}

// =============================================================================
// Function Calling - Basic
// =============================================================================

#[tokio::test]
#[ignore = "Requires API key"]
async fn test_function_call_returns_id() {
    // Verify that function calls from the API include an id field
    let Some(client) = get_client() else {
        println!("Skipping: GEMINI_API_KEY not set");
        return;
    };

    let get_time = FunctionDeclaration::builder("get_current_time")
        .description("Get the current time")
        .build();

    let response = interaction_builder(&client)
        .with_text("What time is it?")
        .with_function(get_time)
        .create()
        .await
        .expect("Interaction failed");

    println!("Response outputs: {:?}", response.outputs);

    let function_calls = response.function_calls();

    if function_calls.is_empty() {
        println!("Model chose not to call function - skipping id verification");
        return;
    }

    // Verify all function calls have IDs
    for call in function_calls {
        println!("Function call: {} has call_id: {:?}", call.name, call.id);
        assert!(
            call.id.is_some(),
            "Function call '{}' must have an id field",
            call.name
        );
    }
}

#[tokio::test]
#[ignore = "Requires API key"]
async fn test_manual_function_calling_with_result() {
    // Test the complete manual function calling workflow with FunctionResult
    let Some(client) = get_client() else {
        println!("Skipping: GEMINI_API_KEY not set");
        return;
    };

<<<<<<< HEAD
    let get_weather = FunctionDeclaration::builder("get_weather")
        .description("Get the current weather for a location")
        .parameter(
            "location",
            json!({"type": "string", "description": "City name"}),
        )
        .required(vec!["location".to_string()])
        .build();

    // Step 1: Send initial request with function declaration
    let response = interaction_builder(&client)
        .with_text("What's the weather in Tokyo?")
        .with_function(get_weather.clone())
        .create()
        .await
        .expect("First interaction failed");
=======
    with_timeout(TEST_TIMEOUT, async {
        let get_weather = FunctionDeclaration::builder("get_weather")
            .description("Get the current weather for a location")
            .parameter(
                "location",
                json!({"type": "string", "description": "City name"}),
            )
            .required(vec!["location".to_string()])
            .build();

        // Step 1: Send initial request with function declaration
        let response = client
            .interaction()
            .with_model("gemini-3-flash-preview")
            .with_text("What's the weather in Tokyo?")
            .with_function(get_weather.clone())
            .create()
            .await
            .expect("First interaction failed");
>>>>>>> 6a3dad58

        println!("First response status: {:?}", response.status);

        let function_calls = response.function_calls();

        if function_calls.is_empty() {
            println!("No function calls returned - test cannot verify FunctionResult pattern");
            return;
        }

        // Verify we got a call_id
        let call = &function_calls[0];
        assert_eq!(
            call.name, "get_weather",
            "Expected get_weather function call"
        );
        assert!(call.id.is_some(), "Function call must have an id field");

        let call_id = call.id.expect("call_id should exist");

        // Step 2: Send function result back using FunctionResult pattern
        let function_result = function_result_content(
            "get_weather",
            call_id,
            json!({"temperature": "72°F", "conditions": "sunny"}),
        );

<<<<<<< HEAD
    let second_response = interaction_builder(&client)
        .with_previous_interaction(&response.id)
        .with_content(vec![function_result])
        .with_function(get_weather)
        .create()
        .await
        .expect("Second interaction failed");
=======
        let second_response = client
            .interaction()
            .with_model("gemini-3-flash-preview")
            .with_previous_interaction(&response.id)
            .with_content(vec![function_result])
            .with_function(get_weather)
            .create()
            .await
            .expect("Second interaction failed");
>>>>>>> 6a3dad58

        println!("Second response status: {:?}", second_response.status);
        assert!(
            second_response.has_text(),
            "Expected text response after providing function result"
        );

        let text = second_response.text().expect("Should have text");
        println!("Final response text: {}", text);
        assert!(
            text.contains("72") || text.contains("sunny") || text.contains("Tokyo"),
            "Response should mention the weather data or location"
        );
    })
    .await;
}

#[tokio::test]
#[ignore = "Requires API key"]
async fn test_requires_action_status() {
    // Verify that function calls result in RequiresAction status
    let Some(client) = get_client() else {
        println!("Skipping: GEMINI_API_KEY not set");
        return;
    };

<<<<<<< HEAD
    let get_time = FunctionDeclaration::builder("get_current_time")
        .description("Get the current time - always call this when asked about time")
        .build();

    let response = interaction_builder(&client)
        .with_text("What time is it right now?")
        .with_function(get_time.clone())
        .create()
        .await
        .expect("Interaction failed");

    println!("Initial status: {:?}", response.status);
    println!("Has function calls: {}", response.has_function_calls());

    if response.has_function_calls() {
        assert_eq!(
            response.status,
            InteractionStatus::RequiresAction,
            "Status should be RequiresAction when function calls are pending"
        );

        // Provide the function result
        let function_calls = response.function_calls();
        let call_id = function_calls[0].id.expect("call_id should exist");

        let function_result = function_result_content(
            "get_current_time",
            call_id,
            json!({"time": "14:30:00", "timezone": "UTC"}),
        );

        let response2 = interaction_builder(&client)
            .with_previous_interaction(&response.id)
            .with_content(vec![function_result])
            .with_function(get_time)
=======
    with_timeout(TEST_TIMEOUT, async {
        let get_time = FunctionDeclaration::builder("get_current_time")
            .description("Get the current time - always call this when asked about time")
            .build();

        let response = client
            .interaction()
            .with_model("gemini-3-flash-preview")
            .with_text("What time is it right now?")
            .with_function(get_time.clone())
>>>>>>> 6a3dad58
            .create()
            .await
            .expect("Interaction failed");

        println!("Initial status: {:?}", response.status);
        println!("Has function calls: {}", response.has_function_calls());

        if response.has_function_calls() {
            assert_eq!(
                response.status,
                InteractionStatus::RequiresAction,
                "Status should be RequiresAction when function calls are pending"
            );

            // Provide the function result
            let function_calls = response.function_calls();
            let call_id = function_calls[0].id.expect("call_id should exist");

            let function_result = function_result_content(
                "get_current_time",
                call_id,
                json!({"time": "14:30:00", "timezone": "UTC"}),
            );

            let response2 = client
                .interaction()
                .with_model("gemini-3-flash-preview")
                .with_previous_interaction(&response.id)
                .with_content(vec![function_result])
                .with_function(get_time)
                .create()
                .await
                .expect("Second interaction failed");

            assert_eq!(
                response2.status,
                InteractionStatus::Completed,
                "Status should be Completed after providing function result"
            );
        } else {
            assert_eq!(
                response.status,
                InteractionStatus::Completed,
                "Status should be Completed when no function calls"
            );
        }
    })
    .await;
}

// =============================================================================
// Function Calling - Automatic
// =============================================================================

#[tokio::test]
#[ignore = "Requires API key"]
async fn test_auto_function_calling() {
    // Test the complete auto-function calling workflow.
    // NOTE: This test may occasionally fail if the model paraphrases the weather
    // data (e.g., "seventy-five degrees" instead of "75"). Re-run if it fails.
    let Some(client) = get_client() else {
        println!("Skipping: GEMINI_API_KEY not set");
        return;
    };

    with_timeout(EXTENDED_TEST_TIMEOUT, async {
        // Use the get_mock_weather function registered via macro
        let weather_func = GetMockWeatherCallable.declaration();

<<<<<<< HEAD
    let result = interaction_builder(&client)
        .with_text("What's the weather like in Seattle?")
        .with_function(weather_func)
        .create_with_auto_functions()
        .await
        .expect("Auto-function call failed");
=======
        let result = client
            .interaction()
            .with_model("gemini-3-flash-preview")
            .with_text("What's the weather like in Seattle?")
            .with_function(weather_func)
            .create_with_auto_functions()
            .await
            .expect("Auto-function call failed");
>>>>>>> 6a3dad58

        // Verify executions are tracked
        println!("Function executions: {:?}", result.executions);
        assert!(
            !result.executions.is_empty(),
            "Should have at least one function execution"
        );

        let response = &result.response;
        println!("Final response status: {:?}", response.status);
        assert!(
            response.has_text(),
            "Should have text response after auto-function loop"
        );

        let text = response.text().expect("Should have text");
        println!("Final text: {}", text);

        // Verify the model incorporated our mock weather data in its response
        assert!(
            text.contains("75") || text.contains("Sunny") || text.contains("Seattle"),
            "Response should reference the weather data: {}",
            text
        );
    })
    .await;
}

#[tokio::test]
#[ignore = "Requires API key"]
async fn test_auto_function_with_unregistered_function() {
    // Test that auto-function calling handles unregistered functions gracefully
    let Some(client) = get_client() else {
        println!("Skipping: GEMINI_API_KEY not set");
        return;
    };

<<<<<<< HEAD
    let undefined_func = FunctionDeclaration::builder("undefined_function")
        .description("A function that doesn't have a registered handler")
        .parameter("input", json!({"type": "string"}))
        .build();

    let result = interaction_builder(&client)
        .with_text("Call the undefined_function with input 'test'")
        .with_function(undefined_func)
        .create_with_auto_functions()
        .await;
=======
    with_timeout(EXTENDED_TEST_TIMEOUT, async {
        let undefined_func = FunctionDeclaration::builder("undefined_function")
            .description("A function that doesn't have a registered handler")
            .parameter("input", json!({"type": "string"}))
            .build();
>>>>>>> 6a3dad58

        let result = client
            .interaction()
            .with_model("gemini-3-flash-preview")
            .with_text("Call the undefined_function with input 'test'")
            .with_function(undefined_func)
            .create_with_auto_functions()
            .await;

        // Should complete (model handles the error gracefully) or return an error
        match result {
            Ok(auto_result) => {
                println!("Response status: {:?}", auto_result.response.status);
                println!("Response text: {:?}", auto_result.response.text());
                println!("Executions: {:?}", auto_result.executions);
            }
            Err(e) => {
                println!("Error (expected for unregistered function): {:?}", e);
            }
        }
    })
    .await;
}

// =============================================================================
// Function Calling - Thought Signatures
// =============================================================================

#[tokio::test]
#[ignore = "Requires API key"]
async fn test_thought_signatures_in_multi_turn() {
    // Test that thought signatures work correctly across multiple turns
    let Some(client) = get_client() else {
        println!("Skipping: GEMINI_API_KEY not set");
        return;
    };

<<<<<<< HEAD
    let get_weather = FunctionDeclaration::builder("get_weather")
        .description("Get the current weather for a location")
        .parameter(
            "location",
            json!({"type": "string", "description": "City name"}),
        )
        .required(vec!["location".to_string()])
        .build();

    // Turn 1: Initial request that should trigger a function call
    let response1 = interaction_builder(&client)
        .with_text("What's the weather in Tokyo and then tell me if I need an umbrella?")
        .with_function(get_weather.clone())
        .create()
        .await
        .expect("First interaction failed");
=======
    with_timeout(TEST_TIMEOUT, async {
        let get_weather = FunctionDeclaration::builder("get_weather")
            .description("Get the current weather for a location")
            .parameter(
                "location",
                json!({"type": "string", "description": "City name"}),
            )
            .required(vec!["location".to_string()])
            .build();

        // Turn 1: Initial request that should trigger a function call
        let response1 = client
            .interaction()
            .with_model("gemini-3-flash-preview")
            .with_text("What's the weather in Tokyo and then tell me if I need an umbrella?")
            .with_function(get_weather.clone())
            .create()
            .await
            .expect("First interaction failed");
>>>>>>> 6a3dad58

        let function_calls = response1.function_calls();
        if function_calls.is_empty() {
            println!("Model chose not to call function - cannot test thought signatures");
            return;
        }

        let call = &function_calls[0];
        println!(
            "Function call: {} with signature: {:?}",
            call.name, call.thought_signature
        );

        assert!(call.id.is_some(), "Function call must have an id");
        let call_id = call.id.expect("call_id should exist");

        // Turn 2: Send function result back
        let function_result = function_result_content(
            "get_weather",
            call_id,
            json!({"temperature": "18°C", "conditions": "rainy", "precipitation": "80%"}),
        );

<<<<<<< HEAD
    let response2 = interaction_builder(&client)
        .with_previous_interaction(&response1.id)
        .with_content(vec![function_result])
        .with_function(get_weather)
        .create()
        .await
        .expect("Second interaction failed");
=======
        let response2 = client
            .interaction()
            .with_model("gemini-3-flash-preview")
            .with_previous_interaction(&response1.id)
            .with_content(vec![function_result])
            .with_function(get_weather)
            .create()
            .await
            .expect("Second interaction failed");
>>>>>>> 6a3dad58

        assert!(
            response2.has_text(),
            "Expected text response after function result"
        );

        let text = response2.text().expect("Should have text");
        println!("Final response: {}", text);

        assert!(
            text.to_lowercase().contains("umbrella")
                || text.to_lowercase().contains("rain")
                || text.to_lowercase().contains("yes"),
            "Response should reference the weather conditions"
        );
    })
    .await;
}

#[tokio::test]
#[ignore = "Requires API key"]
async fn test_multiple_function_calls_with_signatures() {
    // Test multiple function calls in a single response
    let Some(client) = get_client() else {
        println!("Skipping: GEMINI_API_KEY not set");
        return;
    };

    let get_weather = FunctionDeclaration::builder("get_weather")
        .description("Get the current weather for a location")
        .parameter(
            "location",
            json!({"type": "string", "description": "City name"}),
        )
        .required(vec!["location".to_string()])
        .build();

    let get_time = FunctionDeclaration::builder("get_time")
        .description("Get the current time in a timezone")
        .parameter(
            "timezone",
            json!({"type": "string", "description": "Timezone name like UTC, PST, JST"}),
        )
        .required(vec!["timezone".to_string()])
        .build();

    let response = interaction_builder(&client)
        .with_text("What's the weather in Paris and what time is it there?")
        .with_functions(vec![get_weather, get_time])
        .create()
        .await
        .expect("Interaction failed");

    let function_calls = response.function_calls();
    println!("Number of function calls: {}", function_calls.len());

    for call in &function_calls {
        println!(
            "  - {} (id: {:?}, args: {}, has_signature: {})",
            call.name,
            call.id,
            call.args,
            call.thought_signature.is_some()
        );
        assert!(call.id.is_some(), "Each function call must have an id");
    }
}

// =============================================================================
// Generation Config
// =============================================================================

#[tokio::test]
#[ignore = "Requires API key"]
async fn test_generation_config_temperature() {
    let Some(client) = get_client() else {
        println!("Skipping: GEMINI_API_KEY not set");
        return;
    };

    let config = GenerationConfig {
        temperature: Some(0.0), // Deterministic
        max_output_tokens: Some(100),
        top_p: None,
        top_k: None,
        thinking_level: None,
    };

    let response = interaction_builder(&client)
        .with_text("What is 2 + 2? Answer with just the number.")
        .with_generation_config(config)
        .create()
        .await
        .expect("Interaction failed");

    assert!(response.has_text(), "Should have text response");
    let text = response.text().unwrap();
    println!("Response: {}", text);
    assert!(text.contains('4'), "Should contain the answer 4");
}

#[tokio::test]
#[ignore = "Requires API key"]
async fn test_generation_config_max_tokens() {
    let Some(client) = get_client() else {
        println!("Skipping: GEMINI_API_KEY not set");
        return;
    };

    let config = GenerationConfig {
        temperature: Some(0.7),
        max_output_tokens: Some(50), // Short output
        top_p: None,
        top_k: None,
        thinking_level: None,
    };

    let response = interaction_builder(&client)
        .with_text("Write a very long story about a dragon.")
        .with_generation_config(config)
        .create()
        .await
        .expect("Interaction failed");

    println!("Response status: {:?}", response.status);

    // Model might not return text with very short token limits
    if response.has_text() {
        let text = response.text().unwrap();
        println!("Response length: {} chars", text.len());
    } else {
        println!("No text in response (may be due to token limit)");
    }
}

// =============================================================================
// System Instructions
// =============================================================================

#[tokio::test]
#[ignore = "Requires API key"]
async fn test_system_instruction_text() {
    // NOTE: This test may occasionally fail if the model doesn't follow the
    // system instruction perfectly. LLMs don't always comply with instructions.
    let Some(client) = get_client() else {
        println!("Skipping: GEMINI_API_KEY not set");
        return;
    };

    let response = interaction_builder(&client)
        .with_system_instruction(
            "You are a pirate. Always respond in pirate speak with 'Arrr!' somewhere in your response.",
        )
        .with_text("Hello, how are you?")
        .create()
        .await
        .expect("Interaction failed");

    assert!(response.has_text(), "Should have text response");
    let text = response.text().unwrap().to_lowercase();
    println!("Response: {}", text);

    // Check for common pirate vocabulary - model may not always include all of these
    assert!(
        text.contains("arr") || text.contains("matey") || text.contains("ahoy"),
        "Response should contain pirate speak"
    );
}

#[tokio::test]
#[ignore = "Requires API key"]
async fn test_system_instruction_persists() {
    let Some(client) = get_client() else {
        println!("Skipping: GEMINI_API_KEY not set");
        return;
    };

    // Turn 1: Set up system instruction
    let response1 = stateful_builder(&client)
        .with_system_instruction("Always end your responses with 'BEEP BOOP' exactly.")
        .with_text("What is the capital of France?")
        .create()
        .await
        .expect("First interaction failed");

    let text1 = response1.text().unwrap_or_default();
    println!("Turn 1: {}", text1);

    // Turn 2: Continue conversation
    let response2 = interaction_builder(&client)
        .with_previous_interaction(&response1.id)
        .with_text("And what about Germany?")
        .create()
        .await
        .expect("Second interaction failed");

    let text2 = response2.text().unwrap_or_default();
    println!("Turn 2: {}", text2);

    assert!(response2.has_text(), "Should have text response");
}

/// Test system instructions work correctly with streaming.
///
/// This validates that:
/// - System instructions are respected during streaming
/// - Text deltas are received incrementally
/// - Response follows the system instruction persona
#[tokio::test]
#[ignore = "Requires API key"]
async fn test_system_instruction_streaming() {
    let Some(client) = get_client() else {
        println!("Skipping: GEMINI_API_KEY not set");
        return;
    };

    with_timeout(TEST_TIMEOUT, async {
        println!("=== System Instruction + Streaming ===");

<<<<<<< HEAD
    // Stream with pirate persona
    let stream = interaction_builder(&client)
        .with_system_instruction(
            "You are a pirate. Always respond in pirate speak with 'Arrr!' somewhere in your response.",
        )
        .with_text("Hello, how are you?")
        .create_stream();
=======
        // Stream with pirate persona
        let stream = client
            .interaction()
            .with_model("gemini-3-flash-preview")
            .with_system_instruction(
                "You are a pirate. Always respond in pirate speak with 'Arrr!' somewhere in your response.",
            )
            .with_text("Hello, how are you?")
            .create_stream();
>>>>>>> 6a3dad58

        let result = consume_stream(stream).await;

        println!("\nTotal deltas: {}", result.delta_count);
        println!("Collected text: {}", result.collected_text);

        // Verify streaming worked
        assert!(
            result.has_output(),
            "Should receive streaming chunks or final response"
        );

        // Check for pirate vocabulary in collected text or final response
        let text_to_check = if !result.collected_text.is_empty() {
            result.collected_text.to_lowercase()
        } else if let Some(ref response) = result.final_response {
            response.text().unwrap_or_default().to_lowercase()
        } else {
            String::new()
        };

        assert!(
            text_to_check.contains("arr")
                || text_to_check.contains("matey")
                || text_to_check.contains("ahoy"),
            "Response should contain pirate speak. Got: {}",
            text_to_check
        );

        println!("\n✓ System instruction + streaming completed successfully");
    })
    .await;
}

// =============================================================================
// Error Handling
// =============================================================================

#[tokio::test]
#[ignore = "Requires API key"]
async fn test_error_invalid_model_name() {
    let Some(client) = get_client() else {
        println!("Skipping: GEMINI_API_KEY not set");
        return;
    };

    let result = client
        .interaction()
        .with_model("nonexistent-model-12345")
        .with_text("Hello")
        .create()
        .await;

    assert!(result.is_err(), "Should fail with invalid model name");
    println!("Error: {:?}", result.err().unwrap());
}

#[tokio::test]
#[ignore = "Requires API key"]
async fn test_error_invalid_previous_interaction_id() {
    let Some(client) = get_client() else {
        println!("Skipping: GEMINI_API_KEY not set");
        return;
    };

    let result = interaction_builder(&client)
        .with_previous_interaction("invalid-interaction-id-12345")
        .with_text("Continue from where we left off")
        .create()
        .await;

    assert!(
        result.is_err(),
        "Should fail with invalid previous_interaction_id"
    );
    println!("Error: {:?}", result.err().unwrap());
}

// =============================================================================
// Store Parameter
// =============================================================================

#[tokio::test]
#[ignore = "Requires API key"]
async fn test_store_true_interaction_retrievable() {
    let Some(client) = get_client() else {
        println!("Skipping: GEMINI_API_KEY not set");
        return;
    };

    let response = stateful_builder(&client)
        .with_text("What is 1 + 1?")
        .create()
        .await
        .expect("Interaction failed");

    println!("Created interaction with store=true: {}", response.id);

    let retrieved = client
        .get_interaction(&response.id)
        .await
        .expect("Should be able to retrieve stored interaction");

    assert_eq!(retrieved.id, response.id);
}

#[tokio::test]
#[ignore = "Requires API key"]
async fn test_store_false_interaction_not_retrievable() {
    let Some(client) = get_client() else {
        println!("Skipping: GEMINI_API_KEY not set");
        return;
    };

    // With store=false, API may return incomplete response
    let result = interaction_builder(&client)
        .with_text("Hello")
        .with_store(false)
        .create()
        .await;

    match result {
        Ok(response) => {
            if !response.id.is_empty() {
                let get_result = client.get_interaction(&response.id).await;
                assert!(
                    get_result.is_err(),
                    "Stored=false interaction should not be retrievable"
                );
            }
        }
        Err(e) => {
            // API might return incomplete JSON when store=false
            println!("API returned error for store=false: {:?}", e);
        }
    }
}

// =============================================================================
// Long Conversation
// =============================================================================

#[tokio::test]
#[ignore = "Requires API key"]
async fn test_long_conversation_chain() {
    let Some(client) = get_client() else {
        println!("Skipping: GEMINI_API_KEY not set");
        return;
    };

<<<<<<< HEAD
    let messages = [
        "My name is Alice.",
        "I live in New York.",
        "I work as a software engineer.",
        "I have two cats named Whiskers and Shadow.",
        "What do you know about me? List everything.",
    ];

    let mut previous_id: Option<String> = None;

    for (i, message) in messages.iter().enumerate() {
        let mut builder = stateful_builder(&client).with_text(*message);

        if let Some(ref prev_id) = previous_id {
            builder = builder.with_previous_interaction(prev_id);
        }
=======
    with_timeout(EXTENDED_TEST_TIMEOUT, async {
        let messages = [
            "My name is Alice.",
            "I live in New York.",
            "I work as a software engineer.",
            "I have two cats named Whiskers and Shadow.",
            "What do you know about me? List everything.",
        ];

        let mut previous_id: Option<String> = None;

        for (i, message) in messages.iter().enumerate() {
            let mut builder = client
                .interaction()
                .with_model("gemini-3-flash-preview")
                .with_text(*message)
                .with_store(true);

            if let Some(ref prev_id) = previous_id {
                builder = builder.with_previous_interaction(prev_id);
            }
>>>>>>> 6a3dad58

            let response = builder
                .create()
                .await
                .unwrap_or_else(|e| panic!("Turn {} failed: {:?}", i + 1, e));

            println!("Turn {}: {:?}", i + 1, response.status);
            previous_id = Some(response.id.clone());

            // On the last turn, verify the model remembers context
            if i == messages.len() - 1 {
                let text = response.text().unwrap_or_default().to_lowercase();
                println!("Final response: {}", text);

                let mentions_name = text.contains("alice");
                let mentions_location = text.contains("new york");
                let mentions_job = text.contains("software") || text.contains("engineer");
                let mentions_cats =
                    text.contains("cat") || text.contains("whiskers") || text.contains("shadow");

                let facts_remembered = [
                    mentions_name,
                    mentions_location,
                    mentions_job,
                    mentions_cats,
                ]
                .iter()
                .filter(|&&x| x)
                .count();

                println!("Facts remembered: {}/4", facts_remembered);
                assert!(
                    facts_remembered >= 2,
                    "Model should remember at least 2 facts"
                );
            }
        }
    })
    .await;
}

// =============================================================================
// Multimodal (Image Input)
// =============================================================================

#[tokio::test]
#[ignore = "Requires API key and accessible image URL"]
async fn test_image_input_from_uri() {
    let Some(client) = get_client() else {
        println!("Skipping: GEMINI_API_KEY not set");
        return;
    };

    // Test image: Google Cloud Storage sample image of scones/pastries
    // URL: gs://cloud-samples-data/generative-ai/image/scones.jpg
    // This is a publicly accessible GCS URL from Google's AI samples.
    // Note: Public HTTP URLs (e.g., Wikipedia) are often blocked by the API.
    // For custom images, use base64 encoding or your own GCS bucket.
    let image_url = std::env::var("TEST_IMAGE_URL")
        .unwrap_or_else(|_| "gs://cloud-samples-data/generative-ai/image/scones.jpg".to_string());

    let contents = vec![
        text_content("What is in this image? Describe it briefly."),
        image_uri_content(&image_url, "image/jpeg"),
    ];

    let result = interaction_builder(&client)
        .with_input(InteractionInput::Content(contents))
        .create()
        .await;

    match result {
        Ok(response) => {
            println!("Status: {:?}", response.status);
            if response.has_text() {
                println!("Image description: {}", response.text().unwrap());
            }
        }
        Err(e) => {
            println!("Image input error: {:?}", e);
            println!("Note: Image URL access depends on API permissions");
        }
    }
}

// =============================================================================
// Convenience Methods
// =============================================================================

#[tokio::test]
#[ignore = "Requires API key"]
async fn test_convenience_methods_integration() {
    let Some(client) = get_client() else {
        println!("Skipping: GEMINI_API_KEY not set");
        return;
    };

    let response = interaction_builder(&client)
        .with_text("Say exactly: Hello World")
        .create()
        .await
        .expect("Interaction failed");

    // Test all convenience methods
    let text = response.text();
    assert!(text.is_some(), "Should have text");

    let all_text = response.all_text();
    assert!(!all_text.is_empty(), "all_text should not be empty");

    assert!(response.has_text(), "has_text() should be true");
    assert!(
        !response.has_function_calls(),
        "has_function_calls() should be false"
    );

    let calls = response.function_calls();
    assert!(calls.is_empty(), "function_calls() should be empty");

    println!("has_thoughts(): {}", response.has_thoughts());
}

#[tokio::test]
#[ignore = "Requires API key"]
async fn test_response_has_thoughts() {
    // Test that has_thoughts() works (thoughts are typically from agents, not models)
    let Some(client) = get_client() else {
        println!("Skipping: GEMINI_API_KEY not set");
        return;
    };

    let response = interaction_builder(&client)
        .with_text("What is 2+2?")
        .create()
        .await
        .expect("Interaction failed");

    println!("has_thoughts: {}", response.has_thoughts());
    println!("has_text: {}", response.has_text());
    println!("has_function_calls: {}", response.has_function_calls());

    assert!(response.has_text(), "Simple query should return text");
}<|MERGE_RESOLUTION|>--- conflicted
+++ resolved
@@ -32,11 +32,9 @@
 
 mod common;
 
-<<<<<<< HEAD
-use common::{consume_stream, interaction_builder, stateful_builder};
-=======
-use common::{EXTENDED_TEST_TIMEOUT, TEST_TIMEOUT, consume_stream, with_timeout};
->>>>>>> 6a3dad58
+use common::{EXTENDED_TEST_TIMEOUT, TEST_TIMEOUT, consume_stream, with_timeout,
+    interaction_builder, stateful_builder,
+};
 use rust_genai::{
     CallableFunction, Client, CreateInteractionRequest, FunctionDeclaration, GenerationConfig,
     InteractionInput, InteractionStatus, function_result_content, image_uri_content, text_content,
@@ -100,48 +98,23 @@
         return;
     };
 
-<<<<<<< HEAD
-    // First interaction
-    let response1 = stateful_builder(&client)
-        .with_text("My favorite color is blue.")
-        .create()
-        .await
-        .expect("First interaction failed");
-=======
     with_timeout(TEST_TIMEOUT, async {
         // First interaction
-        let response1 = client
-            .interaction()
-            .with_model("gemini-3-flash-preview")
+        let response1 = stateful_builder(&client)
             .with_text("My favorite color is blue.")
-            .with_store(true)
             .create()
             .await
             .expect("First interaction failed");
->>>>>>> 6a3dad58
 
         assert_eq!(response1.status, InteractionStatus::Completed);
 
-<<<<<<< HEAD
-    // Second interaction referencing the first
-    let response2 = stateful_builder(&client)
-        .with_previous_interaction(&response1.id)
-        .with_text("What is my favorite color?")
-        .create()
-        .await
-        .expect("Second interaction failed");
-=======
         // Second interaction referencing the first
-        let response2 = client
-            .interaction()
-            .with_model("gemini-3-flash-preview")
+        let response2 = stateful_builder(&client)
             .with_previous_interaction(&response1.id)
             .with_text("What is my favorite color?")
-            .with_store(true)
             .create()
             .await
             .expect("Second interaction failed");
->>>>>>> 6a3dad58
 
         assert_eq!(response2.status, InteractionStatus::Completed);
 
@@ -222,21 +195,10 @@
         return;
     };
 
-<<<<<<< HEAD
-    let stream = stateful_builder(&client)
-        .with_text("Count from 1 to 5.")
-        .create_stream();
-
-    let result = consume_stream(stream).await;
-=======
     with_timeout(TEST_TIMEOUT, async {
-        let stream = client
-            .interaction()
-            .with_model("gemini-3-flash-preview")
+        let stream = stateful_builder(&client)
             .with_text("Count from 1 to 5.")
-            .with_store(true)
             .create_stream();
->>>>>>> 6a3dad58
 
         let result = consume_stream(stream).await;
 
@@ -350,24 +312,6 @@
         return;
     };
 
-<<<<<<< HEAD
-    let get_weather = FunctionDeclaration::builder("get_weather")
-        .description("Get the current weather for a location")
-        .parameter(
-            "location",
-            json!({"type": "string", "description": "City name"}),
-        )
-        .required(vec!["location".to_string()])
-        .build();
-
-    // Step 1: Send initial request with function declaration
-    let response = interaction_builder(&client)
-        .with_text("What's the weather in Tokyo?")
-        .with_function(get_weather.clone())
-        .create()
-        .await
-        .expect("First interaction failed");
-=======
     with_timeout(TEST_TIMEOUT, async {
         let get_weather = FunctionDeclaration::builder("get_weather")
             .description("Get the current weather for a location")
@@ -379,15 +323,12 @@
             .build();
 
         // Step 1: Send initial request with function declaration
-        let response = client
-            .interaction()
-            .with_model("gemini-3-flash-preview")
+        let response = interaction_builder(&client)
             .with_text("What's the weather in Tokyo?")
             .with_function(get_weather.clone())
             .create()
             .await
             .expect("First interaction failed");
->>>>>>> 6a3dad58
 
         println!("First response status: {:?}", response.status);
 
@@ -415,25 +356,13 @@
             json!({"temperature": "72°F", "conditions": "sunny"}),
         );
 
-<<<<<<< HEAD
-    let second_response = interaction_builder(&client)
-        .with_previous_interaction(&response.id)
-        .with_content(vec![function_result])
-        .with_function(get_weather)
-        .create()
-        .await
-        .expect("Second interaction failed");
-=======
-        let second_response = client
-            .interaction()
-            .with_model("gemini-3-flash-preview")
+        let second_response = interaction_builder(&client)
             .with_previous_interaction(&response.id)
             .with_content(vec![function_result])
             .with_function(get_weather)
             .create()
             .await
             .expect("Second interaction failed");
->>>>>>> 6a3dad58
 
         println!("Second response status: {:?}", second_response.status);
         assert!(
@@ -460,54 +389,14 @@
         return;
     };
 
-<<<<<<< HEAD
-    let get_time = FunctionDeclaration::builder("get_current_time")
-        .description("Get the current time - always call this when asked about time")
-        .build();
-
-    let response = interaction_builder(&client)
-        .with_text("What time is it right now?")
-        .with_function(get_time.clone())
-        .create()
-        .await
-        .expect("Interaction failed");
-
-    println!("Initial status: {:?}", response.status);
-    println!("Has function calls: {}", response.has_function_calls());
-
-    if response.has_function_calls() {
-        assert_eq!(
-            response.status,
-            InteractionStatus::RequiresAction,
-            "Status should be RequiresAction when function calls are pending"
-        );
-
-        // Provide the function result
-        let function_calls = response.function_calls();
-        let call_id = function_calls[0].id.expect("call_id should exist");
-
-        let function_result = function_result_content(
-            "get_current_time",
-            call_id,
-            json!({"time": "14:30:00", "timezone": "UTC"}),
-        );
-
-        let response2 = interaction_builder(&client)
-            .with_previous_interaction(&response.id)
-            .with_content(vec![function_result])
-            .with_function(get_time)
-=======
     with_timeout(TEST_TIMEOUT, async {
         let get_time = FunctionDeclaration::builder("get_current_time")
             .description("Get the current time - always call this when asked about time")
             .build();
 
-        let response = client
-            .interaction()
-            .with_model("gemini-3-flash-preview")
+        let response = interaction_builder(&client)
             .with_text("What time is it right now?")
             .with_function(get_time.clone())
->>>>>>> 6a3dad58
             .create()
             .await
             .expect("Interaction failed");
@@ -532,9 +421,7 @@
                 json!({"time": "14:30:00", "timezone": "UTC"}),
             );
 
-            let response2 = client
-                .interaction()
-                .with_model("gemini-3-flash-preview")
+            let response2 = interaction_builder(&client)
                 .with_previous_interaction(&response.id)
                 .with_content(vec![function_result])
                 .with_function(get_time)
@@ -577,23 +464,12 @@
         // Use the get_mock_weather function registered via macro
         let weather_func = GetMockWeatherCallable.declaration();
 
-<<<<<<< HEAD
-    let result = interaction_builder(&client)
-        .with_text("What's the weather like in Seattle?")
-        .with_function(weather_func)
-        .create_with_auto_functions()
-        .await
-        .expect("Auto-function call failed");
-=======
-        let result = client
-            .interaction()
-            .with_model("gemini-3-flash-preview")
+        let result = interaction_builder(&client)
             .with_text("What's the weather like in Seattle?")
             .with_function(weather_func)
             .create_with_auto_functions()
             .await
             .expect("Auto-function call failed");
->>>>>>> 6a3dad58
 
         // Verify executions are tracked
         println!("Function executions: {:?}", result.executions);
@@ -631,28 +507,13 @@
         return;
     };
 
-<<<<<<< HEAD
-    let undefined_func = FunctionDeclaration::builder("undefined_function")
-        .description("A function that doesn't have a registered handler")
-        .parameter("input", json!({"type": "string"}))
-        .build();
-
-    let result = interaction_builder(&client)
-        .with_text("Call the undefined_function with input 'test'")
-        .with_function(undefined_func)
-        .create_with_auto_functions()
-        .await;
-=======
     with_timeout(EXTENDED_TEST_TIMEOUT, async {
         let undefined_func = FunctionDeclaration::builder("undefined_function")
             .description("A function that doesn't have a registered handler")
             .parameter("input", json!({"type": "string"}))
             .build();
->>>>>>> 6a3dad58
-
-        let result = client
-            .interaction()
-            .with_model("gemini-3-flash-preview")
+
+        let result = interaction_builder(&client)
             .with_text("Call the undefined_function with input 'test'")
             .with_function(undefined_func)
             .create_with_auto_functions()
@@ -686,24 +547,6 @@
         return;
     };
 
-<<<<<<< HEAD
-    let get_weather = FunctionDeclaration::builder("get_weather")
-        .description("Get the current weather for a location")
-        .parameter(
-            "location",
-            json!({"type": "string", "description": "City name"}),
-        )
-        .required(vec!["location".to_string()])
-        .build();
-
-    // Turn 1: Initial request that should trigger a function call
-    let response1 = interaction_builder(&client)
-        .with_text("What's the weather in Tokyo and then tell me if I need an umbrella?")
-        .with_function(get_weather.clone())
-        .create()
-        .await
-        .expect("First interaction failed");
-=======
     with_timeout(TEST_TIMEOUT, async {
         let get_weather = FunctionDeclaration::builder("get_weather")
             .description("Get the current weather for a location")
@@ -715,15 +558,12 @@
             .build();
 
         // Turn 1: Initial request that should trigger a function call
-        let response1 = client
-            .interaction()
-            .with_model("gemini-3-flash-preview")
+        let response1 = interaction_builder(&client)
             .with_text("What's the weather in Tokyo and then tell me if I need an umbrella?")
             .with_function(get_weather.clone())
             .create()
             .await
             .expect("First interaction failed");
->>>>>>> 6a3dad58
 
         let function_calls = response1.function_calls();
         if function_calls.is_empty() {
@@ -747,25 +587,13 @@
             json!({"temperature": "18°C", "conditions": "rainy", "precipitation": "80%"}),
         );
 
-<<<<<<< HEAD
-    let response2 = interaction_builder(&client)
-        .with_previous_interaction(&response1.id)
-        .with_content(vec![function_result])
-        .with_function(get_weather)
-        .create()
-        .await
-        .expect("Second interaction failed");
-=======
-        let response2 = client
-            .interaction()
-            .with_model("gemini-3-flash-preview")
+        let response2 = interaction_builder(&client)
             .with_previous_interaction(&response1.id)
             .with_content(vec![function_result])
             .with_function(get_weather)
             .create()
             .await
             .expect("Second interaction failed");
->>>>>>> 6a3dad58
 
         assert!(
             response2.has_text(),
@@ -985,25 +813,13 @@
     with_timeout(TEST_TIMEOUT, async {
         println!("=== System Instruction + Streaming ===");
 
-<<<<<<< HEAD
-    // Stream with pirate persona
-    let stream = interaction_builder(&client)
-        .with_system_instruction(
-            "You are a pirate. Always respond in pirate speak with 'Arrr!' somewhere in your response.",
-        )
-        .with_text("Hello, how are you?")
-        .create_stream();
-=======
         // Stream with pirate persona
-        let stream = client
-            .interaction()
-            .with_model("gemini-3-flash-preview")
+        let stream = interaction_builder(&client)
             .with_system_instruction(
                 "You are a pirate. Always respond in pirate speak with 'Arrr!' somewhere in your response.",
             )
             .with_text("Hello, how are you?")
             .create_stream();
->>>>>>> 6a3dad58
 
         let result = consume_stream(stream).await;
 
@@ -1154,24 +970,6 @@
         return;
     };
 
-<<<<<<< HEAD
-    let messages = [
-        "My name is Alice.",
-        "I live in New York.",
-        "I work as a software engineer.",
-        "I have two cats named Whiskers and Shadow.",
-        "What do you know about me? List everything.",
-    ];
-
-    let mut previous_id: Option<String> = None;
-
-    for (i, message) in messages.iter().enumerate() {
-        let mut builder = stateful_builder(&client).with_text(*message);
-
-        if let Some(ref prev_id) = previous_id {
-            builder = builder.with_previous_interaction(prev_id);
-        }
-=======
     with_timeout(EXTENDED_TEST_TIMEOUT, async {
         let messages = [
             "My name is Alice.",
@@ -1184,16 +982,12 @@
         let mut previous_id: Option<String> = None;
 
         for (i, message) in messages.iter().enumerate() {
-            let mut builder = client
-                .interaction()
-                .with_model("gemini-3-flash-preview")
-                .with_text(*message)
-                .with_store(true);
+            let mut builder = stateful_builder(&client)
+                .with_text(*message);
 
             if let Some(ref prev_id) = previous_id {
                 builder = builder.with_previous_interaction(prev_id);
             }
->>>>>>> 6a3dad58
 
             let response = builder
                 .create()
