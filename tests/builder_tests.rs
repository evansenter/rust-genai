--- conflicted
+++ resolved
@@ -591,35 +591,22 @@
 }
 
 #[test]
-<<<<<<< HEAD
 fn test_interaction_builder_with_code_execution() {
     use rust_genai::Tool;
 
     // Test that with_code_execution adds the CodeExecution tool
-=======
-fn test_interaction_builder_with_url_context() {
-    use rust_genai::Tool;
-
-    // Test that with_url_context adds the UrlContext tool
->>>>>>> aa519543
-    let client = Client::new("test-api-key".to_string());
-
-    let builder = client
-        .interaction()
-        .with_model("gemini-3-flash-preview")
-<<<<<<< HEAD
+    let client = Client::new("test-api-key".to_string());
+
+    let builder = client
+        .interaction()
+        .with_model("gemini-3-flash-preview")
         .with_text("Calculate the factorial of 10")
         .with_code_execution();
-=======
-        .with_text("Summarize the content from https://example.com")
-        .with_url_context();
->>>>>>> aa519543
 
     let result = builder.build_request();
     assert!(result.is_ok());
 
     let request = result.unwrap();
-<<<<<<< HEAD
 
     // Verify CodeExecution tool was added
     assert!(request.tools.is_some());
@@ -641,32 +628,6 @@
         .with_text("Search for prime numbers and calculate the first 10")
         .with_code_execution()
         .with_google_search();
-=======
-    assert!(request.tools.is_some());
-
-    let tools = request.tools.unwrap();
-    assert_eq!(tools.len(), 1);
-    assert!(matches!(tools[0], Tool::UrlContext));
-}
-
-#[test]
-fn test_interaction_builder_with_url_context_and_functions() {
-    use rust_genai::Tool;
-
-    // Test that with_url_context can be combined with function declarations
-    let client = Client::new("test-api-key".to_string());
-
-    let func = FunctionDeclaration::builder("analyze_page")
-        .description("Analyze web page content")
-        .build();
-
-    let builder = client
-        .interaction()
-        .with_model("gemini-3-flash-preview")
-        .with_text("Fetch and analyze https://example.com")
-        .with_function(func)
-        .with_url_context();
->>>>>>> aa519543
 
     let result = builder.build_request();
     assert!(result.is_ok());
@@ -677,11 +638,61 @@
     assert!(request.tools.is_some());
     let tools = request.tools.unwrap();
     assert_eq!(tools.len(), 2);
-<<<<<<< HEAD
     assert!(matches!(tools[0], Tool::CodeExecution));
     assert!(matches!(tools[1], Tool::GoogleSearch));
-=======
+}
+
+#[test]
+fn test_interaction_builder_with_url_context() {
+    use rust_genai::Tool;
+
+    // Test that with_url_context adds the UrlContext tool
+    let client = Client::new("test-api-key".to_string());
+
+    let builder = client
+        .interaction()
+        .with_model("gemini-3-flash-preview")
+        .with_text("Summarize the content from https://example.com")
+        .with_url_context();
+
+    let result = builder.build_request();
+    assert!(result.is_ok());
+
+    let request = result.unwrap();
+    assert!(request.tools.is_some());
+
+    let tools = request.tools.unwrap();
+    assert_eq!(tools.len(), 1);
+    assert!(matches!(tools[0], Tool::UrlContext));
+}
+
+#[test]
+fn test_interaction_builder_with_url_context_and_functions() {
+    use rust_genai::Tool;
+
+    // Test that with_url_context can be combined with function declarations
+    let client = Client::new("test-api-key".to_string());
+
+    let func = FunctionDeclaration::builder("analyze_page")
+        .description("Analyze web page content")
+        .build();
+
+    let builder = client
+        .interaction()
+        .with_model("gemini-3-flash-preview")
+        .with_text("Fetch and analyze https://example.com")
+        .with_function(func)
+        .with_url_context();
+
+    let result = builder.build_request();
+    assert!(result.is_ok());
+
+    let request = result.unwrap();
+
+    // Verify both tools were added
+    assert!(request.tools.is_some());
+    let tools = request.tools.unwrap();
+    assert_eq!(tools.len(), 2);
     assert!(matches!(tools[0], Tool::Function { .. }));
     assert!(matches!(tools[1], Tool::UrlContext));
->>>>>>> aa519543
 }