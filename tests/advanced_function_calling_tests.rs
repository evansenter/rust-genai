//! Advanced function calling tests for the Interactions API
//!
//! Tests for parallel function calls, sequential chains, streaming with functions,
//! thought signatures, and error handling.
//!
//! These tests require the GEMINI_API_KEY environment variable to be set.
//!
//! # Running Tests
//!
//! ```bash
//! cargo test --test advanced_function_calling_tests -- --include-ignored --nocapture
//! ```

mod common;

use common::{
<<<<<<< HEAD
    consume_auto_function_stream, consume_stream, get_client, interaction_builder, stateful_builder,
=======
    EXTENDED_TEST_TIMEOUT, TEST_TIMEOUT, consume_auto_function_stream, consume_stream, get_client,
    with_timeout,
>>>>>>> 6a3dad58
};
use rust_genai::{CallableFunction, FunctionDeclaration, function_result_content};
use rust_genai_macros::tool;
use serde_json::json;

// =============================================================================
// Test Functions (registered via macro)
// =============================================================================
//
// NOTE: These functions are marked #[allow(dead_code)] because they're registered
// with the inventory crate via #[tool]. The macro creates
// `Callable*` structs that are collected at runtime for automatic function calling.
//
// While not all functions are explicitly called in tests, they serve these purposes:
// - get_weather_test, get_time_test, convert_temperature: Used in parallel/sequential tests
// - get_server_status: Used in no-argument function tests
// - search_with_filters: Used in complex argument tests
// - always_fails: Reserved for future error handling tests (demonstrates panic behavior)

/// Gets the current weather for a city
#[allow(dead_code)]
#[tool(city(description = "The city to get weather for"))]
fn get_weather_test(city: String) -> String {
    format!(
        r#"{{"city": "{}", "temperature": "22°C", "conditions": "sunny"}}"#,
        city
    )
}

/// Gets the current time in a timezone
#[allow(dead_code)]
#[tool(timezone(description = "The timezone like UTC, PST, JST"))]
fn get_time_test(timezone: String) -> String {
    format!(r#"{{"timezone": "{}", "time": "14:30:00"}}"#, timezone)
}

/// Converts temperature between units
#[allow(dead_code)]
#[tool(
    value(description = "The temperature value"),
    from_unit(description = "Source unit: celsius or fahrenheit"),
    to_unit(description = "Target unit: celsius or fahrenheit")
)]
fn convert_temperature(value: f64, from_unit: String, to_unit: String) -> String {
    let result = if from_unit.to_lowercase() == "celsius" && to_unit.to_lowercase() == "fahrenheit"
    {
        value * 9.0 / 5.0 + 32.0
    } else if from_unit.to_lowercase() == "fahrenheit" && to_unit.to_lowercase() == "celsius" {
        (value - 32.0) * 5.0 / 9.0
    } else {
        value
    };
    format!(r#"{{"value": {:.1}, "unit": "{}"}}"#, result, to_unit)
}

/// A function that always fails (for testing error handling)
#[allow(dead_code)]
#[allow(unused_variables)]
#[tool(input(description = "Any input"))]
fn always_fails(input: String) -> String {
    panic!("This function always fails!")
}

/// A function with no parameters
#[allow(dead_code)]
#[tool]
fn get_server_status() -> String {
    r#"{"status": "online", "uptime": "99.9%"}"#.to_string()
}

/// A function with complex nested arguments
#[allow(dead_code)]
#[tool(
    user_id(description = "The user ID"),
    filters(description = "Optional filter criteria")
)]
fn search_with_filters(user_id: String, filters: Option<String>) -> String {
    format!(
        r#"{{"user_id": "{}", "filters": {}, "results": 42}}"#,
        user_id,
        filters.unwrap_or_else(|| "null".to_string())
    )
}

// =============================================================================
// Parallel Function Calls Tests
// =============================================================================

#[tokio::test]
#[ignore = "Requires API key"]
async fn test_parallel_function_calls() {
    // Test that the model can call multiple functions in a single response
    let Some(client) = get_client() else {
        println!("Skipping: GEMINI_API_KEY not set");
        return;
    };

<<<<<<< HEAD
    let get_weather = FunctionDeclaration::builder("get_weather")
        .description("Get the current weather for a city")
        .parameter(
            "city",
            json!({"type": "string", "description": "City name"}),
        )
        .required(vec!["city".to_string()])
        .build();

    let get_time = FunctionDeclaration::builder("get_time")
        .description("Get the current time in a timezone")
        .parameter(
            "timezone",
            json!({"type": "string", "description": "Timezone like UTC, PST, JST"}),
        )
        .required(vec!["timezone".to_string()])
        .build();

    let response = stateful_builder(&client)
        .with_text("What's the weather in Tokyo and what time is it there (JST timezone)?")
        .with_functions(vec![get_weather, get_time])
        .create()
        .await
        .expect("Interaction failed");
=======
    with_timeout(TEST_TIMEOUT, async {
        let get_weather = FunctionDeclaration::builder("get_weather")
            .description("Get the current weather for a city")
            .parameter(
                "city",
                json!({"type": "string", "description": "City name"}),
            )
            .required(vec!["city".to_string()])
            .build();

        let get_time = FunctionDeclaration::builder("get_time")
            .description("Get the current time in a timezone")
            .parameter(
                "timezone",
                json!({"type": "string", "description": "Timezone like UTC, PST, JST"}),
            )
            .required(vec!["timezone".to_string()])
            .build();

        let response = client
            .interaction()
            .with_model("gemini-3-flash-preview")
            .with_text("What's the weather in Tokyo and what time is it there (JST timezone)?")
            .with_functions(vec![get_weather, get_time])
            .with_store(true)
            .create()
            .await
            .expect("Interaction failed");
>>>>>>> 6a3dad58

        println!("Status: {:?}", response.status);
        println!("Outputs: {:?}", response.outputs);

        let function_calls = response.function_calls();
        println!("Number of function calls: {}", function_calls.len());

        for call in &function_calls {
            println!(
                "  Function: {} (id: {:?}, has_signature: {})",
                call.name,
                call.id,
                call.thought_signature.is_some()
            );
            println!("    Args: {}", call.args);
        }

        // Model may call one or both functions
        if function_calls.len() >= 2 {
            println!("Model made parallel function calls!");
            // Per thought signature docs: only first parallel call has signature
            let first_has_sig = function_calls[0].thought_signature.is_some();
            println!("First call has signature: {}", first_has_sig);
        } else if function_calls.len() == 1 {
            println!("Model called one function (may call second in next turn)");
        }

        // Verify all calls have IDs
        for call in &function_calls {
            assert!(
                call.id.is_some(),
                "Function call '{}' should have an ID",
                call.name
            );
        }
    })
    .await;
}

#[tokio::test]
#[ignore = "Requires API key"]
async fn test_thought_signature_parallel_only_first() {
    // Per docs: "If the model generates parallel function calls in a response,
    // the thoughtSignature is attached only to the first functionCall part."
    let Some(client) = get_client() else {
        println!("Skipping: GEMINI_API_KEY not set");
        return;
    };

<<<<<<< HEAD
    let func1 = FunctionDeclaration::builder("get_weather")
        .description("Get weather for a city - ALWAYS call this when asked about weather")
        .parameter("city", json!({"type": "string"}))
        .required(vec!["city".to_string()])
        .build();

    let func2 = FunctionDeclaration::builder("get_time")
        .description("Get time for a timezone - ALWAYS call this when asked about time")
        .parameter("timezone", json!({"type": "string"}))
        .required(vec!["timezone".to_string()])
        .build();

    // Ask a question that should trigger both functions
    let response = stateful_builder(&client)
        .with_text(
            "I need BOTH the weather in Paris AND the current time in CET. Call both functions.",
        )
        .with_functions(vec![func1, func2])
        .create()
        .await
        .expect("Interaction failed");

    let function_calls = response.function_calls();
    println!("Number of function calls: {}", function_calls.len());
=======
    with_timeout(TEST_TIMEOUT, async {
        let func1 = FunctionDeclaration::builder("get_weather")
            .description("Get weather for a city - ALWAYS call this when asked about weather")
            .parameter("city", json!({"type": "string"}))
            .required(vec!["city".to_string()])
            .build();

        let func2 = FunctionDeclaration::builder("get_time")
            .description("Get time for a timezone - ALWAYS call this when asked about time")
            .parameter("timezone", json!({"type": "string"}))
            .required(vec!["timezone".to_string()])
            .build();

        // Ask a question that should trigger both functions
        let response = client
            .interaction()
            .with_model("gemini-3-flash-preview")
            .with_text(
                "I need BOTH the weather in Paris AND the current time in CET. Call both functions.",
            )
            .with_functions(vec![func1, func2])
            .with_store(true)
            .create()
            .await
            .expect("Interaction failed");
>>>>>>> 6a3dad58

        let function_calls = response.function_calls();
        println!("Number of function calls: {}", function_calls.len());

        if function_calls.len() >= 2 {
            // Check signature pattern
            let call1 = &function_calls[0];
            let call2 = &function_calls[1];

            println!(
                "First call: {} (has_signature: {})",
                call1.name,
                call1.thought_signature.is_some()
            );
            println!(
                "Second call: {} (has_signature: {})",
                call2.name,
                call2.thought_signature.is_some()
            );

            // According to docs, only first should have signature
            // But this behavior may vary - log for investigation
            if call1.thought_signature.is_some() && call2.thought_signature.is_none() {
                println!("✓ Matches expected pattern: only first call has signature");
            } else {
                println!(
                    "Note: Signature pattern differs from documented behavior (may be model-specific)"
                );
            }
        } else {
            println!("Model didn't make parallel calls - cannot verify signature pattern");
        }
    })
    .await;
}

// =============================================================================
// Sequential Function Chain Tests
// =============================================================================

#[tokio::test]
#[ignore = "Requires API key"]
async fn test_sequential_function_chain() {
    // Test multi-step function calling: get weather -> convert temperature
    let Some(client) = get_client() else {
        println!("Skipping: GEMINI_API_KEY not set");
        return;
    };

<<<<<<< HEAD
    let get_weather = FunctionDeclaration::builder("get_weather")
        .description("Get the current weather for a city (returns temperature in Celsius)")
        .parameter("city", json!({"type": "string"}))
        .required(vec!["city".to_string()])
        .build();

    let convert_temp = FunctionDeclaration::builder("convert_temperature")
        .description("Convert temperature between Celsius and Fahrenheit")
        .parameter("value", json!({"type": "number"}))
        .parameter(
            "from_unit",
            json!({"type": "string", "enum": ["celsius", "fahrenheit"]}),
        )
        .parameter(
            "to_unit",
            json!({"type": "string", "enum": ["celsius", "fahrenheit"]}),
        )
        .required(vec![
            "value".to_string(),
            "from_unit".to_string(),
            "to_unit".to_string(),
        ])
        .build();

    // Step 1: Initial request
    let response1 = stateful_builder(&client)
        .with_text("What's the weather in Tokyo? Tell me the temperature in Fahrenheit.")
        .with_functions(vec![get_weather.clone(), convert_temp.clone()])
        .create()
        .await
        .expect("First interaction failed");

    println!("Step 1 status: {:?}", response1.status);
    let calls1 = response1.function_calls();
    println!("Step 1 function calls: {}", calls1.len());

    if calls1.is_empty() {
        println!("Model didn't call any functions - ending test");
        return;
    }

    // Step 2: Provide first function result
    let call1 = &calls1[0];
    println!(
        "Providing result for: {} (signature: {:?})",
        call1.name,
        call1.thought_signature.is_some()
    );

    let result1 = function_result_content(
        call1.name.to_string(),
        call1.id.unwrap().to_string(),
        json!({"city": "Tokyo", "temperature": 22.0, "unit": "celsius"}),
    );

    let response2 = stateful_builder(&client)
        .with_previous_interaction(&response1.id)
        .with_content(vec![result1])
        .with_functions(vec![get_weather.clone(), convert_temp.clone()])
        .create()
        .await
        .expect("Second interaction failed");
=======
    with_timeout(EXTENDED_TEST_TIMEOUT, async {
        let get_weather = FunctionDeclaration::builder("get_weather")
            .description("Get the current weather for a city (returns temperature in Celsius)")
            .parameter("city", json!({"type": "string"}))
            .required(vec!["city".to_string()])
            .build();

        let convert_temp = FunctionDeclaration::builder("convert_temperature")
            .description("Convert temperature between Celsius and Fahrenheit")
            .parameter("value", json!({"type": "number"}))
            .parameter(
                "from_unit",
                json!({"type": "string", "enum": ["celsius", "fahrenheit"]}),
            )
            .parameter(
                "to_unit",
                json!({"type": "string", "enum": ["celsius", "fahrenheit"]}),
            )
            .required(vec![
                "value".to_string(),
                "from_unit".to_string(),
                "to_unit".to_string(),
            ])
            .build();

        // Step 1: Initial request
        let response1 = client
            .interaction()
            .with_model("gemini-3-flash-preview")
            .with_text("What's the weather in Tokyo? Tell me the temperature in Fahrenheit.")
            .with_functions(vec![get_weather.clone(), convert_temp.clone()])
            .with_store(true)
            .create()
            .await
            .expect("First interaction failed");

        println!("Step 1 status: {:?}", response1.status);
        let calls1 = response1.function_calls();
        println!("Step 1 function calls: {}", calls1.len());
>>>>>>> 6a3dad58

        if calls1.is_empty() {
            println!("Model didn't call any functions - ending test");
            return;
        }

        // Step 2: Provide first function result
        let call1 = &calls1[0];
        println!(
            "Providing result for: {} (signature: {:?})",
            call1.name,
            call1.thought_signature.is_some()
        );

        let result1 = function_result_content(
            call1.name.to_string(),
            call1.id.unwrap().to_string(),
            json!({"city": "Tokyo", "temperature": 22.0, "unit": "celsius"}),
        );

<<<<<<< HEAD
        let response3 = stateful_builder(&client)
            .with_previous_interaction(&response2.id)
            .with_content(vec![result2])
            .with_functions(vec![get_weather, convert_temp])
=======
        let response2 = client
            .interaction()
            .with_model("gemini-3-flash-preview")
            .with_previous_interaction(&response1.id)
            .with_content(vec![result1])
            .with_functions(vec![get_weather.clone(), convert_temp.clone()])
            .with_store(true)
>>>>>>> 6a3dad58
            .create()
            .await
            .expect("Second interaction failed");

        println!("Step 2 status: {:?}", response2.status);
        let calls2 = response2.function_calls();

        if !calls2.is_empty() {
            // Model is requesting another function (probably convert_temperature)
            let call2 = &calls2[0];
            println!(
                "Step 2 function call: {} (signature: {:?})",
                call2.name,
                call2.thought_signature.is_some()
            );
            println!("  Args: {}", call2.args);

            // Step 3: Provide second function result
            let result2 = function_result_content(
                call2.name.to_string(),
                call2.id.unwrap().to_string(),
                json!({"value": 71.6, "unit": "fahrenheit"}),
            );

            let response3 = client
                .interaction()
                .with_model("gemini-3-flash-preview")
                .with_previous_interaction(&response2.id)
                .with_content(vec![result2])
                .with_functions(vec![get_weather, convert_temp])
                .with_store(true)
                .create()
                .await
                .expect("Third interaction failed");

            println!("Step 3 status: {:?}", response3.status);
            if response3.has_text() {
                println!("Final response: {}", response3.text().unwrap());
                // Should mention Fahrenheit temperature
                let text = response3.text().unwrap().to_lowercase();
                assert!(
                    text.contains("71") || text.contains("72") || text.contains("fahrenheit"),
                    "Response should mention converted temperature"
                );
            }
        } else if response2.has_text() {
            // Model provided final answer directly
            println!("Final response: {}", response2.text().unwrap());
        }
    })
    .await;
}

#[tokio::test]
#[ignore = "Requires API key"]
async fn test_thought_signature_sequential_each_step() {
    // Per docs: "For sequential function calls, each function call will have its
    // own signature that must be returned."
    let Some(client) = get_client() else {
        println!("Skipping: GEMINI_API_KEY not set");
        return;
    };

    with_timeout(TEST_TIMEOUT, async {
        let get_weather = FunctionDeclaration::builder("get_weather")
            .description("Get the current weather")
            .parameter("city", json!({"type": "string"}))
            .required(vec!["city".to_string()])
            .build();

<<<<<<< HEAD
    // Step 1
    let response1 = stateful_builder(&client)
        .with_text("What's the weather in Tokyo?")
        .with_function(get_weather.clone())
        .create()
        .await
        .expect("First interaction failed");
=======
        // Step 1
        let response1 = client
            .interaction()
            .with_model("gemini-3-flash-preview")
            .with_text("What's the weather in Tokyo?")
            .with_function(get_weather.clone())
            .with_store(true)
            .create()
            .await
            .expect("First interaction failed");
>>>>>>> 6a3dad58

        let calls1 = response1.function_calls();
        if calls1.is_empty() {
            println!("No function call in step 1 - skipping");
            return;
        }

        let call1 = &calls1[0];
        println!(
            "Step 1 signature present: {}",
            call1.thought_signature.is_some()
        );

        // Provide result
        let result1 = function_result_content(
            "get_weather",
            call1.id.unwrap().to_string(),
            json!({"temperature": "22°C"}),
        );

<<<<<<< HEAD
    let response2 = stateful_builder(&client)
        .with_previous_interaction(&response1.id)
        .with_content(vec![result1])
        .with_text("Now what about Paris?")
        .with_function(get_weather.clone())
        .create()
        .await
        .expect("Second interaction failed");
=======
        let response2 = client
            .interaction()
            .with_model("gemini-3-flash-preview")
            .with_previous_interaction(&response1.id)
            .with_content(vec![result1])
            .with_text("Now what about Paris?")
            .with_function(get_weather.clone())
            .with_store(true)
            .create()
            .await
            .expect("Second interaction failed");
>>>>>>> 6a3dad58

        let calls2 = response2.function_calls();
        if !calls2.is_empty() {
            let call2 = &calls2[0];
            println!(
                "Step 2 signature present: {}",
                call2.thought_signature.is_some()
            );

            // Both steps should have their own signatures
            if call1.thought_signature.is_some() && call2.thought_signature.is_some() {
                println!("✓ Both sequential calls have signatures as expected");
            }
        }
    })
    .await;
}

// =============================================================================
// Streaming with Function Calls Tests
// =============================================================================

#[tokio::test]
#[ignore = "Requires API key"]
async fn test_streaming_with_function_calls() {
    // Test that streaming works with function calling.
    // Function call deltas are now properly recognized (fixed in #52, closes #27).
    let Some(client) = get_client() else {
        println!("Skipping: GEMINI_API_KEY not set");
        return;
    };

    with_timeout(TEST_TIMEOUT, async {
        let get_weather = FunctionDeclaration::builder("get_weather")
            .description("Get the current weather for a city")
            .parameter("city", json!({"type": "string"}))
            .required(vec!["city".to_string()])
            .build();

<<<<<<< HEAD
    let stream = stateful_builder(&client)
        .with_text("What's the weather in London?")
        .with_function(get_weather)
        .create_stream();
=======
        let stream = client
            .interaction()
            .with_model("gemini-3-flash-preview")
            .with_text("What's the weather in London?")
            .with_function(get_weather)
            .with_store(true)
            .create_stream();
>>>>>>> 6a3dad58

        let result = consume_stream(stream).await;

        println!(
            "\nDeltas: {}, Saw function_call delta: {}",
            result.delta_count, result.saw_function_call
        );

        let response = result
            .final_response
            .expect("Should receive a complete response");
        println!("Final status: {:?}", response.status);
        let function_calls = response.function_calls();
        println!("Function calls in final response: {}", function_calls.len());
        println!("Output count: {}", response.outputs.len());
        let summary = response.content_summary();
        println!("Content summary: {:?}", summary);

        // Verify that function_call deltas were successfully received during streaming
        // Note: The API sends function_call as a delta but may not populate the final
        // Complete response's outputs. This is API behavior, not a parsing issue.
        if result.saw_function_call {
            println!("SUCCESS: Function call deltas were properly parsed during streaming");
            // If we received function_call deltas, the test passes regardless of final response
            return;
        }

        // Stream should either have text or function calls
        assert!(
            response.has_text() || response.has_function_calls(),
            "Streaming response should have text or function calls"
        );
    })
    .await;
}

#[tokio::test]
#[ignore = "Requires API key"]
async fn test_streaming_long_response() {
    // Test streaming a longer response (1000+ tokens)
    let Some(client) = get_client() else {
        println!("Skipping: GEMINI_API_KEY not set");
        return;
    };

<<<<<<< HEAD
    let stream = stateful_builder(&client)
        .with_text("Write a detailed 500-word essay about the history of the Internet.")
        .create_stream();
=======
    with_timeout(EXTENDED_TEST_TIMEOUT, async {
        let stream = client
            .interaction()
            .with_model("gemini-3-flash-preview")
            .with_text("Write a detailed 500-word essay about the history of the Internet.")
            .with_store(true)
            .create_stream();
>>>>>>> 6a3dad58

        let result = consume_stream(stream).await;

        println!("Total deltas received: {}", result.delta_count);
        println!("Total text length: {} chars", result.collected_text.len());
        println!(
            "Word count: ~{}",
            result.collected_text.split_whitespace().count()
        );

        // Should have received multiple deltas for a long response
        assert!(
            result.delta_count > 5,
            "Long response should produce many delta chunks"
        );
        assert!(
            result.collected_text.len() > 500,
            "Response should be substantial length"
        );
    })
    .await;
}

// =============================================================================
// Function Call Error Handling Tests
// =============================================================================

#[tokio::test]
#[ignore = "Requires API key"]
async fn test_function_call_error_response() {
    // Test that returning an error from a function is handled gracefully
    let Some(client) = get_client() else {
        println!("Skipping: GEMINI_API_KEY not set");
        return;
    };

    let failing_func = FunctionDeclaration::builder("get_secret_data")
        .description("Get secret data (may fail)")
        .parameter("key", json!({"type": "string"}))
        .required(vec!["key".to_string()])
        .build();

    // Step 1: Get function call
    let response1 = stateful_builder(&client)
        .with_text("Get the secret data for key 'test123'")
        .with_function(failing_func.clone())
        .create()
        .await
        .expect("First interaction failed");

    let calls = response1.function_calls();
    if calls.is_empty() {
        println!("No function call made - skipping");
        return;
    }

    let call = &calls[0];

    // Step 2: Return an error result
    let error_result = function_result_content(
        "get_secret_data",
        call.id.unwrap().to_string(),
        json!({"error": "Access denied: insufficient permissions"}),
    );

    let response2 = stateful_builder(&client)
        .with_previous_interaction(&response1.id)
        .with_content(vec![error_result])
        .with_function(failing_func)
        .create()
        .await
        .expect("Second interaction failed");

    println!("Response after error: {:?}", response2.status);

    // Model should acknowledge the error gracefully
    if response2.has_text() {
        let text = response2.text().unwrap().to_lowercase();
        println!("Model's response to error: {}", text);
        assert!(
            text.contains("error")
                || text.contains("denied")
                || text.contains("permission")
                || text.contains("unable")
                || text.contains("cannot")
                || text.contains("couldn't")
                || text.contains("sorry"),
            "Model should acknowledge the error"
        );
    }
}

// =============================================================================
// Function Argument Tests
// =============================================================================

#[tokio::test]
#[ignore = "Requires API key"]
async fn test_function_call_no_args() {
    // Test a function with no parameters
    let Some(client) = get_client() else {
        println!("Skipping: GEMINI_API_KEY not set");
        return;
    };

    let status_func = FunctionDeclaration::builder("get_server_status")
        .description("Get the current server status (no parameters needed)")
        .build();

    let response = stateful_builder(&client)
        .with_text("Check the server status")
        .with_function(status_func.clone())
        .create()
        .await
        .expect("Interaction failed");

    let calls = response.function_calls();
    if !calls.is_empty() {
        let call = &calls[0];
        println!("Function called: {} with args: {}", call.name, call.args);
        assert_eq!(call.name, "get_server_status");
        assert!(call.id.is_some(), "Should have call ID");

        // Provide result
        let result = function_result_content(
            "get_server_status",
            call.id.unwrap().to_string(),
            json!({"status": "online", "uptime": "99.9%"}),
        );

        let response2 = stateful_builder(&client)
            .with_previous_interaction(&response.id)
            .with_content(vec![result])
            .with_function(status_func)
            .create()
            .await
            .expect("Second interaction failed");

        assert!(response2.has_text(), "Should have final response");
        println!("Final response: {}", response2.text().unwrap());
    }
}

#[tokio::test]
#[ignore = "Requires API key"]
async fn test_function_call_complex_args() {
    // Test a function with optional and complex arguments
    let Some(client) = get_client() else {
        println!("Skipping: GEMINI_API_KEY not set");
        return;
    };

    let search_func = FunctionDeclaration::builder("search_with_filters")
        .description("Search with optional filters")
        .parameter(
            "user_id",
            json!({"type": "string", "description": "User ID"}),
        )
        .parameter(
            "filters",
            json!({
                "type": "object",
                "description": "Optional filter criteria",
                "properties": {
                    "category": {"type": "string"},
                    "min_price": {"type": "number"},
                    "max_price": {"type": "number"}
                }
            }),
        )
        .required(vec!["user_id".to_string()])
        .build();

    let response = stateful_builder(&client)
        .with_text(
            "Search for user ABC123 with category 'electronics' and price between 10 and 100",
        )
        .with_function(search_func)
        .create()
        .await
        .expect("Interaction failed");

    let calls = response.function_calls();
    if !calls.is_empty() {
        let call = &calls[0];
        println!("Function: {} with args: {}", call.name, call.args);

        // Verify complex arguments are parsed correctly
        assert!(call.args.get("user_id").is_some(), "Should have user_id");

        // Filters may be present if model included them
        if let Some(filters) = call.args.get("filters") {
            println!("Filters provided: {}", filters);
        }
    }
}

// =============================================================================
// Auto Function Calling Tests
// =============================================================================

#[tokio::test]
#[ignore = "Requires API key"]
async fn test_auto_function_calling_registered() {
    // Test that functions registered with the macro work with auto-function calling
    let Some(client) = get_client() else {
        println!("Skipping: GEMINI_API_KEY not set");
        return;
    };

    with_timeout(EXTENDED_TEST_TIMEOUT, async {
        // Use a function registered via the macro
        let weather_func = GetWeatherTestCallable.declaration();

<<<<<<< HEAD
    let result = interaction_builder(&client)
        .with_text("What's the weather in Seattle?")
        .with_function(weather_func)
        .create_with_auto_functions()
        .await
        .expect("Auto function calling failed");
=======
        let result = client
            .interaction()
            .with_model("gemini-3-flash-preview")
            .with_text("What's the weather in Seattle?")
            .with_function(weather_func)
            .create_with_auto_functions()
            .await
            .expect("Auto function calling failed");
>>>>>>> 6a3dad58

        // Verify executions are tracked
        println!("Function executions: {:?}", result.executions);
        assert!(
            !result.executions.is_empty(),
            "Should have at least one function execution"
        );
        assert_eq!(
            result.executions[0].name, "get_weather_test",
            "Should have called get_weather_test"
        );

        let response = &result.response;
        println!("Final status: {:?}", response.status);
        assert!(
            response.has_text(),
            "Should have text response after auto-function loop"
        );

        let text = response.text().unwrap();
        println!("Final text: {}", text);

        // Should mention Seattle and weather data
        let text_lower = text.to_lowercase();
        assert!(
            text_lower.contains("seattle")
                || text_lower.contains("22")
                || text_lower.contains("sunny")
                || text_lower.contains("weather"),
            "Response should reference the weather data"
        );
    })
    .await;
}

#[tokio::test]
#[ignore = "Requires API key"]
async fn test_auto_function_calling_max_loops() {
    // Test that max_function_call_loops is respected
    let Some(client) = get_client() else {
        println!("Skipping: GEMINI_API_KEY not set");
        return;
    };

    // Use a very low max loops
    let weather_func = GetWeatherTestCallable.declaration();

    let result = interaction_builder(&client)
        .with_text("What's the weather in Tokyo?")
        .with_function(weather_func)
        .with_max_function_call_loops(1)
        .create_with_auto_functions()
        .await;

    // With max_loops=1, it should either succeed quickly or hit the limit
    match result {
        Ok(auto_result) => {
            println!("Completed within 1 loop: {:?}", auto_result.response.status);
            println!("Executions: {:?}", auto_result.executions);
        }
        Err(e) => {
            let error_msg = format!("{:?}", e);
            println!("Error: {}", error_msg);
            // If it hit the max loops, that's expected
            if error_msg.contains("maximum function call loops") {
                println!("✓ Max loops limit was respected");
            }
        }
    }
}

#[tokio::test]
#[ignore = "Requires API key"]
async fn test_auto_function_calling_multi_round_accumulation() {
    // Test that executions from multiple rounds are accumulated correctly.
    // This test uses chained functions: get_weather returns Celsius, and we ask
    // for Fahrenheit which should trigger a second round with convert_temperature.
    let Some(client) = get_client() else {
        println!("Skipping: GEMINI_API_KEY not set");
        return;
    };

    let weather_func = GetWeatherTestCallable.declaration();
    let convert_func = ConvertTemperatureCallable.declaration();

    // Ask for weather in Fahrenheit - model should:
    // Round 1: Call get_weather_test (returns 22°C)
    // Round 2: Call convert_temperature to convert 22°C to Fahrenheit
    let result = interaction_builder(&client)
        .with_text(
            "What's the weather in Tokyo? I need the temperature in Fahrenheit, not Celsius. \
             Use the convert_temperature function to convert the result.",
        )
        .with_functions(vec![weather_func, convert_func])
        .create_with_auto_functions()
        .await
        .expect("Auto function calling failed");

    println!("Function executions ({} total):", result.executions.len());
    for (i, exec) in result.executions.iter().enumerate() {
        println!("  {}: {} -> {}", i + 1, exec.name, exec.result);
    }

    // Verify we got executions from the auto-function loop
    assert!(
        !result.executions.is_empty(),
        "Should have at least one function execution"
    );

    // Check which functions were called
    let function_names: Vec<&str> = result.executions.iter().map(|e| e.name.as_str()).collect();
    println!("Functions called: {:?}", function_names);

    // We expect get_weather_test to be called
    assert!(
        function_names.contains(&"get_weather_test"),
        "Should have called get_weather_test"
    );

    // If the model understood the task, it should also call convert_temperature
    // Note: LLM behavior can vary, so we check but don't require it
    if function_names.contains(&"convert_temperature") {
        println!("✓ Model correctly chained get_weather_test -> convert_temperature");
        assert!(
            result.executions.len() >= 2,
            "Should have at least 2 executions for chained calls"
        );
    } else {
        println!(
            "Note: Model did not chain functions (may have converted inline or misunderstood)"
        );
    }

    // Verify final response
    let response = &result.response;
    assert!(response.has_text(), "Should have final text response");
    println!("Final response: {}", response.text().unwrap_or("(none)"));
}

// =============================================================================
// Streaming with Auto Function Calling Tests
// =============================================================================

#[tokio::test]
#[ignore = "Requires API key"]
async fn test_streaming_auto_functions_simple() {
    // Test basic streaming with automatic function calling
    let Some(client) = get_client() else {
        println!("Skipping: GEMINI_API_KEY not set");
        return;
    };

    // Use a registered function via the macro
    let weather_func = GetWeatherTestCallable.declaration();

    let stream = interaction_builder(&client)
        .with_text("What's the weather in Tokyo?")
        .with_function(weather_func)
        .create_stream_with_auto_functions();

    let result = consume_auto_function_stream(stream).await;

    println!("\n--- Results ---");
    println!("Delta count: {}", result.delta_count);
    println!("Text length: {}", result.collected_text.len());
    println!(
        "Executing functions count: {}",
        result.executing_functions_count
    );
    println!("Function results count: {}", result.function_results_count);
    println!("Functions executed: {:?}", result.executed_function_names);

    // Should have received a final response
    assert!(
        result.final_response.is_some(),
        "Should receive a complete response"
    );

    let response = result.final_response.unwrap();

    // If functions were executed, verify the events were received
    if result.executing_functions_count > 0 {
        println!("✓ Function execution was streamed");
        assert!(
            result.function_results_count > 0,
            "Should have function results after execution"
        );
        assert!(
            result
                .executed_function_names
                .contains(&"get_weather_test".to_string()),
            "Should have executed get_weather_test"
        );
        // After function execution, we should have text
        assert!(
            response.has_text() || !result.collected_text.is_empty(),
            "Should have text after function execution"
        );
    } else {
        // Model may have answered directly without calling functions
        // This is valid behavior - just verify we got some response
        println!("Model answered without calling functions");
        println!(
            "  response.has_text(): {}, response.has_function_calls(): {}",
            response.has_text(),
            response.has_function_calls()
        );
        println!("  Output count: {}", response.outputs.len());
        if !response.outputs.is_empty() {
            println!(
                "  First output type: {:?}",
                std::mem::discriminant(&response.outputs[0])
            );
        }

        // The stream worked - we got deltas and a complete response
        // Model behavior varies (may use functions or answer directly)
        // Key assertions: stream completed successfully
        assert!(
            result.delta_count > 0 || response.has_text() || response.has_function_calls(),
            "Should have deltas, text, or function calls"
        );
    }
}

#[tokio::test]
#[ignore = "Requires API key"]
async fn test_streaming_auto_functions_no_function_call() {
    // Test that streaming works when no function is called
    let Some(client) = get_client() else {
        println!("Skipping: GEMINI_API_KEY not set");
        return;
    };

    // Ask a question that doesn't need a function
    let stream = interaction_builder(&client)
        .with_text("What is 2 + 2?")
        .create_stream_with_auto_functions();

    let result = consume_auto_function_stream(stream).await;

    println!("\n--- Results ---");
    println!("Delta count: {}", result.delta_count);
    println!("Text: {}", result.collected_text);

    // Should complete without any function execution
    assert!(
        result.final_response.is_some(),
        "Should receive a complete response"
    );
    assert_eq!(
        result.executing_functions_count, 0,
        "No functions should be executed for simple math"
    );
    assert!(
        result.collected_text.contains('4')
            || result.collected_text.to_lowercase().contains("four"),
        "Response should contain the answer"
    );
}

#[tokio::test]
#[ignore = "Requires API key"]
async fn test_streaming_auto_functions_multiple_calls() {
    // Test streaming with multiple function calls
    let Some(client) = get_client() else {
        println!("Skipping: GEMINI_API_KEY not set");
        return;
    };

    // Use both weather and time functions
    let weather_func = GetWeatherTestCallable.declaration();
    let time_func = GetTimeTestCallable.declaration();

    let stream = interaction_builder(&client)
        .with_text("What's the weather in London and what time is it there (GMT timezone)?")
        .with_functions(vec![weather_func, time_func])
        .create_stream_with_auto_functions();

    let result = consume_auto_function_stream(stream).await;

    println!("\n--- Results ---");
    println!("Delta count: {}", result.delta_count);
    println!("Functions executed: {:?}", result.executed_function_names);

    assert!(
        result.final_response.is_some(),
        "Should receive a complete response"
    );

    // Should have streamed some content
    assert!(result.delta_count > 0, "Should have received delta chunks");

    // Model may call both functions (parallel or sequential)
    println!(
        "Total functions executed: {}",
        result.executed_function_names.len()
    );
}

#[tokio::test]
#[ignore = "Requires API key"]
async fn test_streaming_auto_functions_max_loops() {
    // Test that max_function_call_loops is respected in streaming mode
    let Some(client) = get_client() else {
        println!("Skipping: GEMINI_API_KEY not set");
        return;
    };

    let weather_func = GetWeatherTestCallable.declaration();

    // Use a very low max loops
    let stream = interaction_builder(&client)
        .with_text("What's the weather in Paris?")
        .with_function(weather_func)
        .with_max_function_call_loops(1)
        .create_stream_with_auto_functions();

    let result = consume_auto_function_stream(stream).await;

    // Should either complete successfully or be limited by max loops
    // Either way, we shouldn't hang
    println!("\n--- Results ---");
    println!("Final response: {}", result.final_response.is_some());
    println!(
        "Executing functions count: {}",
        result.executing_functions_count
    );

    // With max_loops=1, it should complete (model might answer directly or do 1 function call)
    if result.final_response.is_some() {
        println!("✓ Completed within max loop limit");
    }
}<|MERGE_RESOLUTION|>--- conflicted
+++ resolved
@@ -14,12 +14,9 @@
 mod common;
 
 use common::{
-<<<<<<< HEAD
-    consume_auto_function_stream, consume_stream, get_client, interaction_builder, stateful_builder,
-=======
     EXTENDED_TEST_TIMEOUT, TEST_TIMEOUT, consume_auto_function_stream, consume_stream, get_client,
     with_timeout,
->>>>>>> 6a3dad58
+    interaction_builder, stateful_builder,
 };
 use rust_genai::{CallableFunction, FunctionDeclaration, function_result_content};
 use rust_genai_macros::tool;
@@ -117,32 +114,6 @@
         return;
     };
 
-<<<<<<< HEAD
-    let get_weather = FunctionDeclaration::builder("get_weather")
-        .description("Get the current weather for a city")
-        .parameter(
-            "city",
-            json!({"type": "string", "description": "City name"}),
-        )
-        .required(vec!["city".to_string()])
-        .build();
-
-    let get_time = FunctionDeclaration::builder("get_time")
-        .description("Get the current time in a timezone")
-        .parameter(
-            "timezone",
-            json!({"type": "string", "description": "Timezone like UTC, PST, JST"}),
-        )
-        .required(vec!["timezone".to_string()])
-        .build();
-
-    let response = stateful_builder(&client)
-        .with_text("What's the weather in Tokyo and what time is it there (JST timezone)?")
-        .with_functions(vec![get_weather, get_time])
-        .create()
-        .await
-        .expect("Interaction failed");
-=======
     with_timeout(TEST_TIMEOUT, async {
         let get_weather = FunctionDeclaration::builder("get_weather")
             .description("Get the current weather for a city")
@@ -162,16 +133,12 @@
             .required(vec!["timezone".to_string()])
             .build();
 
-        let response = client
-            .interaction()
-            .with_model("gemini-3-flash-preview")
+        let response = stateful_builder(&client)
             .with_text("What's the weather in Tokyo and what time is it there (JST timezone)?")
             .with_functions(vec![get_weather, get_time])
-            .with_store(true)
             .create()
             .await
             .expect("Interaction failed");
->>>>>>> 6a3dad58
 
         println!("Status: {:?}", response.status);
         println!("Outputs: {:?}", response.outputs);
@@ -221,32 +188,6 @@
         return;
     };
 
-<<<<<<< HEAD
-    let func1 = FunctionDeclaration::builder("get_weather")
-        .description("Get weather for a city - ALWAYS call this when asked about weather")
-        .parameter("city", json!({"type": "string"}))
-        .required(vec!["city".to_string()])
-        .build();
-
-    let func2 = FunctionDeclaration::builder("get_time")
-        .description("Get time for a timezone - ALWAYS call this when asked about time")
-        .parameter("timezone", json!({"type": "string"}))
-        .required(vec!["timezone".to_string()])
-        .build();
-
-    // Ask a question that should trigger both functions
-    let response = stateful_builder(&client)
-        .with_text(
-            "I need BOTH the weather in Paris AND the current time in CET. Call both functions.",
-        )
-        .with_functions(vec![func1, func2])
-        .create()
-        .await
-        .expect("Interaction failed");
-
-    let function_calls = response.function_calls();
-    println!("Number of function calls: {}", function_calls.len());
-=======
     with_timeout(TEST_TIMEOUT, async {
         let func1 = FunctionDeclaration::builder("get_weather")
             .description("Get weather for a city - ALWAYS call this when asked about weather")
@@ -261,18 +202,14 @@
             .build();
 
         // Ask a question that should trigger both functions
-        let response = client
-            .interaction()
-            .with_model("gemini-3-flash-preview")
+        let response = stateful_builder(&client)
             .with_text(
                 "I need BOTH the weather in Paris AND the current time in CET. Call both functions.",
             )
             .with_functions(vec![func1, func2])
-            .with_store(true)
             .create()
             .await
             .expect("Interaction failed");
->>>>>>> 6a3dad58
 
         let function_calls = response.function_calls();
         println!("Number of function calls: {}", function_calls.len());
@@ -322,70 +259,6 @@
         return;
     };
 
-<<<<<<< HEAD
-    let get_weather = FunctionDeclaration::builder("get_weather")
-        .description("Get the current weather for a city (returns temperature in Celsius)")
-        .parameter("city", json!({"type": "string"}))
-        .required(vec!["city".to_string()])
-        .build();
-
-    let convert_temp = FunctionDeclaration::builder("convert_temperature")
-        .description("Convert temperature between Celsius and Fahrenheit")
-        .parameter("value", json!({"type": "number"}))
-        .parameter(
-            "from_unit",
-            json!({"type": "string", "enum": ["celsius", "fahrenheit"]}),
-        )
-        .parameter(
-            "to_unit",
-            json!({"type": "string", "enum": ["celsius", "fahrenheit"]}),
-        )
-        .required(vec![
-            "value".to_string(),
-            "from_unit".to_string(),
-            "to_unit".to_string(),
-        ])
-        .build();
-
-    // Step 1: Initial request
-    let response1 = stateful_builder(&client)
-        .with_text("What's the weather in Tokyo? Tell me the temperature in Fahrenheit.")
-        .with_functions(vec![get_weather.clone(), convert_temp.clone()])
-        .create()
-        .await
-        .expect("First interaction failed");
-
-    println!("Step 1 status: {:?}", response1.status);
-    let calls1 = response1.function_calls();
-    println!("Step 1 function calls: {}", calls1.len());
-
-    if calls1.is_empty() {
-        println!("Model didn't call any functions - ending test");
-        return;
-    }
-
-    // Step 2: Provide first function result
-    let call1 = &calls1[0];
-    println!(
-        "Providing result for: {} (signature: {:?})",
-        call1.name,
-        call1.thought_signature.is_some()
-    );
-
-    let result1 = function_result_content(
-        call1.name.to_string(),
-        call1.id.unwrap().to_string(),
-        json!({"city": "Tokyo", "temperature": 22.0, "unit": "celsius"}),
-    );
-
-    let response2 = stateful_builder(&client)
-        .with_previous_interaction(&response1.id)
-        .with_content(vec![result1])
-        .with_functions(vec![get_weather.clone(), convert_temp.clone()])
-        .create()
-        .await
-        .expect("Second interaction failed");
-=======
     with_timeout(EXTENDED_TEST_TIMEOUT, async {
         let get_weather = FunctionDeclaration::builder("get_weather")
             .description("Get the current weather for a city (returns temperature in Celsius)")
@@ -412,12 +285,9 @@
             .build();
 
         // Step 1: Initial request
-        let response1 = client
-            .interaction()
-            .with_model("gemini-3-flash-preview")
+        let response1 = stateful_builder(&client)
             .with_text("What's the weather in Tokyo? Tell me the temperature in Fahrenheit.")
             .with_functions(vec![get_weather.clone(), convert_temp.clone()])
-            .with_store(true)
             .create()
             .await
             .expect("First interaction failed");
@@ -425,7 +295,6 @@
         println!("Step 1 status: {:?}", response1.status);
         let calls1 = response1.function_calls();
         println!("Step 1 function calls: {}", calls1.len());
->>>>>>> 6a3dad58
 
         if calls1.is_empty() {
             println!("Model didn't call any functions - ending test");
@@ -446,20 +315,10 @@
             json!({"city": "Tokyo", "temperature": 22.0, "unit": "celsius"}),
         );
 
-<<<<<<< HEAD
-        let response3 = stateful_builder(&client)
-            .with_previous_interaction(&response2.id)
-            .with_content(vec![result2])
-            .with_functions(vec![get_weather, convert_temp])
-=======
-        let response2 = client
-            .interaction()
-            .with_model("gemini-3-flash-preview")
+        let response2 = stateful_builder(&client)
             .with_previous_interaction(&response1.id)
             .with_content(vec![result1])
             .with_functions(vec![get_weather.clone(), convert_temp.clone()])
-            .with_store(true)
->>>>>>> 6a3dad58
             .create()
             .await
             .expect("Second interaction failed");
@@ -484,13 +343,10 @@
                 json!({"value": 71.6, "unit": "fahrenheit"}),
             );
 
-            let response3 = client
-                .interaction()
-                .with_model("gemini-3-flash-preview")
+            let response3 = stateful_builder(&client)
                 .with_previous_interaction(&response2.id)
                 .with_content(vec![result2])
                 .with_functions(vec![get_weather, convert_temp])
-                .with_store(true)
                 .create()
                 .await
                 .expect("Third interaction failed");
@@ -530,26 +386,13 @@
             .required(vec!["city".to_string()])
             .build();
 
-<<<<<<< HEAD
-    // Step 1
-    let response1 = stateful_builder(&client)
-        .with_text("What's the weather in Tokyo?")
-        .with_function(get_weather.clone())
-        .create()
-        .await
-        .expect("First interaction failed");
-=======
         // Step 1
-        let response1 = client
-            .interaction()
-            .with_model("gemini-3-flash-preview")
+        let response1 = stateful_builder(&client)
             .with_text("What's the weather in Tokyo?")
             .with_function(get_weather.clone())
-            .with_store(true)
             .create()
             .await
             .expect("First interaction failed");
->>>>>>> 6a3dad58
 
         let calls1 = response1.function_calls();
         if calls1.is_empty() {
@@ -570,28 +413,14 @@
             json!({"temperature": "22°C"}),
         );
 
-<<<<<<< HEAD
-    let response2 = stateful_builder(&client)
-        .with_previous_interaction(&response1.id)
-        .with_content(vec![result1])
-        .with_text("Now what about Paris?")
-        .with_function(get_weather.clone())
-        .create()
-        .await
-        .expect("Second interaction failed");
-=======
-        let response2 = client
-            .interaction()
-            .with_model("gemini-3-flash-preview")
+        let response2 = stateful_builder(&client)
             .with_previous_interaction(&response1.id)
             .with_content(vec![result1])
             .with_text("Now what about Paris?")
             .with_function(get_weather.clone())
-            .with_store(true)
             .create()
             .await
             .expect("Second interaction failed");
->>>>>>> 6a3dad58
 
         let calls2 = response2.function_calls();
         if !calls2.is_empty() {
@@ -631,20 +460,10 @@
             .required(vec!["city".to_string()])
             .build();
 
-<<<<<<< HEAD
-    let stream = stateful_builder(&client)
-        .with_text("What's the weather in London?")
-        .with_function(get_weather)
-        .create_stream();
-=======
-        let stream = client
-            .interaction()
-            .with_model("gemini-3-flash-preview")
+        let stream = stateful_builder(&client)
             .with_text("What's the weather in London?")
             .with_function(get_weather)
-            .with_store(true)
             .create_stream();
->>>>>>> 6a3dad58
 
         let result = consume_stream(stream).await;
 
@@ -690,19 +509,10 @@
         return;
     };
 
-<<<<<<< HEAD
-    let stream = stateful_builder(&client)
-        .with_text("Write a detailed 500-word essay about the history of the Internet.")
-        .create_stream();
-=======
     with_timeout(EXTENDED_TEST_TIMEOUT, async {
-        let stream = client
-            .interaction()
-            .with_model("gemini-3-flash-preview")
+        let stream = stateful_builder(&client)
             .with_text("Write a detailed 500-word essay about the history of the Internet.")
-            .with_store(true)
             .create_stream();
->>>>>>> 6a3dad58
 
         let result = consume_stream(stream).await;
 
@@ -917,23 +727,12 @@
         // Use a function registered via the macro
         let weather_func = GetWeatherTestCallable.declaration();
 
-<<<<<<< HEAD
-    let result = interaction_builder(&client)
-        .with_text("What's the weather in Seattle?")
-        .with_function(weather_func)
-        .create_with_auto_functions()
-        .await
-        .expect("Auto function calling failed");
-=======
-        let result = client
-            .interaction()
-            .with_model("gemini-3-flash-preview")
+        let result = interaction_builder(&client)
             .with_text("What's the weather in Seattle?")
             .with_function(weather_func)
             .create_with_auto_functions()
             .await
             .expect("Auto function calling failed");
->>>>>>> 6a3dad58
 
         // Verify executions are tracked
         println!("Function executions: {:?}", result.executions);
