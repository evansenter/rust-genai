# Changelog

All notable changes to this project will be documented in this file.

The format is based on [Keep a Changelog](https://keepachangelog.com/en/1.0.0/),
and this project adheres to [Semantic Versioning](https://semver.org/spec/v2.0.0.html).

## [Unreleased]

### BREAKING CHANGES

#### Unified Streaming Content Types (#39, #27)
- **`StreamDelta` enum removed**: Streaming deltas now use `InteractionContent` directly
  - `StreamChunk::Delta(InteractionContent)` contains incremental content during streaming
  - `StreamChunk::Complete(InteractionResponse)` contains the final complete response
- **New `InteractionContent::ThoughtSignature` variant**: Captures streaming thought signatures
- **New helper methods on `InteractionContent`**: `text()`, `is_text()`, `is_thought()`, `is_thought_signature()`, `is_function_call()`
- **New type exported**: `StreamChunk` (note: `StreamDelta` is no longer exported)

**Migration guide:**
```rust
// Before:
match chunk {
    StreamChunk::Delta(delta) => match delta {
        StreamDelta::Text { text } => println!("{}", text),
        StreamDelta::Thought { text } => println!("[thinking: {}]", text),
        _ => {}
    }
    StreamChunk::Complete(response) => { /* ... */ }
}

// After:
match chunk {
    StreamChunk::Delta(content) => match content {
        InteractionContent::Text { text } => println!("{}", text.as_deref().unwrap_or("")),
        InteractionContent::Thought { text } => println!("[thinking: {}]", text.as_deref().unwrap_or("")),
        InteractionContent::FunctionCall { name, args, .. } => {
            println!("Function call: {}({:?})", name, args);
        }
        _ => {}
    }
    StreamChunk::Complete(response) => { /* ... */ }
}

// Helper methods still work the same:
if let Some(text) = delta.text() { /* ... */ }
```

### Added
- **Google Search grounding support** (#25): Enable real-time web search integration with Gemini models
  - New `with_google_search()` builder method on `InteractionBuilder`
  - New types: `GroundingMetadata`, `GroundingChunk`, `WebSource`
  - New helper methods: `has_grounding()`, `grounding_metadata()` on `InteractionResponse`
  - Full streaming support via `StreamChunk::Complete`

<<<<<<< HEAD
- **Code execution support** (#26): Enable Python code execution via Gemini's built-in sandbox
  - New `with_code_execution()` builder method on `InteractionBuilder`
  - New `CodeExecutionOutcome` enum with `Ok`, `Failed`, `DeadlineExceeded`, `Unspecified` variants
  - Updated `InteractionContent::CodeExecutionCall` with typed fields: `id`, `language`, `code`
  - Updated `InteractionContent::CodeExecutionResult` with typed fields: `call_id`, `outcome`, `output`
  - New helper methods on `InteractionResponse`: `executable_code()`, `code_execution_results()`, `successful_code_output()`
  - New helper functions: `code_execution_call_content()`, `code_execution_result_content()`, `code_execution_success()`, `code_execution_error()`
  - Backward-compatible deserialization for old API response format
  - **Breaking (serialization)**: `CodeExecutionCall` now serializes `language` and `code` as top-level fields instead of nested in `arguments`. Deserialization remains backward-compatible with both formats.
=======
- **URL context support** (#63): Enable URL content fetching and analysis
  - New `with_url_context()` builder method on `InteractionBuilder`
  - New types: `UrlContextMetadata`, `UrlMetadataEntry`, `UrlRetrievalStatus`
  - New helper methods: `has_url_context_metadata()`, `url_context_metadata()` on `InteractionResponse`
  - Supports up to 20 URLs per request, max 34MB per URL
>>>>>>> aa519543

### Changed
- **`InteractionContent` is now `#[non_exhaustive]`** (#44): Match statements must include a wildcard arm (`_ => {}`). This allows adding new variants in minor version updates without breaking downstream code.

### Fixed
- **Streaming with function calls now works** (#27): Function call deltas are now properly parsed instead of causing errors
- **Streaming now properly yields content chunks** (#17): The streaming API was returning 0 chunks because the code expected all SSE events to have an `interaction` field, but the API sends different event types (`content.delta` and `interaction.complete`)

#### Simplified Client API
- **`Client::new()` signature simplified**: No longer takes `api_version` parameter
  - Before: `Client::new(api_key, None)`
  - After: `Client::new(api_key)`
  - The `api_version` was stored but never used; the library defaults to V1Beta internally
- **`ApiVersion` no longer re-exported** from rust-genai (still available in genai-client for internal use)

#### Removed deprecated function calling helpers
- **`function_response_content()` helper removed**: Use `function_result_content()` instead
  - Before: `function_response_content("get_weather", json!({"temp": 72}))`
  - After: `function_result_content("get_weather", "call_123", json!({"temp": 72}))`
  - The `call_id` parameter is required for proper API response matching
- **`InteractionContent::FunctionResponse` variant removed**: Use `FunctionResult` variant instead

#### UsageMetadata field names updated (#24)
- **Field names now match Interactions API**: The old GenerateContent API field names have been replaced
  - `prompt_tokens` → `total_input_tokens`
  - `candidates_tokens` → `total_output_tokens`
  - `total_tokens` remains unchanged
- **New fields added**: `total_cached_tokens`, `total_reasoning_tokens`, `total_tool_use_tokens`
- **Token usage now works**: Previously always returned `None` due to field name mismatch

## [0.2.0] - 2025-12-23

### BREAKING CHANGES

This release removes the legacy GenerateContent API in favor of the unified Interactions API. This is a major breaking change that requires code migration.

#### Removed
- **GenerateContent API**: All `GenerateContentBuilder` methods and related functionality removed
  - `Client::with_model()` method removed
  - `GenerateContentBuilder` type removed
  - `generate_from_request()` and `stream_from_request()` methods removed
  - `GenerateContentResponse` type removed (use `InteractionResponse` instead)

- **Helper modules**:
  - `content_api` module removed (use `interactions_api` instead)
  - `internal/response_processing` module removed

- **Examples**: Removed all GenerateContent examples
  - `simple_request.rs`
  - `stream_request.rs`
  - `code_execution.rs`
  - `function_call.rs`
  - `gemini3_thought_signatures.rs`

- **Internal crates**:
  - `genai-client/src/core.rs` removed
  - `genai-client/src/models/request.rs` removed
  - `genai-client/src/models/response.rs` removed

### Added

- **Enhanced InteractionResponse**:
  - New `.text()` convenience method to extract text from interaction responses
  - New `.function_calls()` convenience method to extract function calls with thought signatures

- **Automatic function calling for Interactions API**:
  - New `InteractionBuilder::create_with_auto_functions()` method
  - Auto-discovers and executes functions from the global registry
  - Supports multi-turn function calling with automatic loop handling

- **New helper functions**:
  - `function_result_content()` for sending function execution results (correct API format)
  - Enhanced `function_call_content_with_signature()` to include optional call ID

### Fixed

- **Function calling implementation** now correctly follows Google's Interactions API specification:
  - Added `id` field to `FunctionCall` to capture the call identifier from the API
  - Added new `FunctionResult` content type with `call_id` field (replaces `FunctionResponse`)
  - `create_with_auto_functions()` now sends only function results (not the original calls)
  - The API server maintains function call context via `previous_interaction_id`
  - Deprecated `FunctionResponse` variant (use `FunctionResult` instead)
  - Improved error message when max function call loops (5) is exceeded

### Changed

- **Primary API**: The Interactions API is now the only supported API
- **Migration Path**:
  - Replace `client.with_model(...).with_prompt(...).generate()`
  - With `client.interaction().with_model(...).with_text(...).create()`
  - Replace `generate_with_auto_functions()` with `create_with_auto_functions()`
  - Use `interactions_api` helper functions instead of `content_api`

### Migration Guide

#### Before (v0.1.x - GenerateContent API):
```rust
let response = client
    .with_model("gemini-3-flash-preview")
    .with_prompt("Hello, world!")
    .generate()
    .await?;

println!("{}", response.text.unwrap());
```

#### After (v0.2.0 - Interactions API):
```rust
let response = client
    .interaction()
    .with_model("gemini-3-flash-preview")
    .with_text("Hello, world!")
    .create()
    .await?;

println!("{}", response.text().unwrap_or("No text"));
```

#### Streaming:
```rust
// Before
let stream = client
    .with_model("gemini-3-flash-preview")
    .with_prompt("Hello")
    .generate_stream()?;

// After
let stream = client
    .interaction()
    .with_model("gemini-3-flash-preview")
    .with_text("Hello")
    .create_stream();
```

#### Automatic Function Calling:
```rust
// Before
let response = client
    .with_model("gemini-3-flash-preview")
    .with_prompt("What's the weather?")
    .generate_with_auto_functions()
    .await?;

// After
let response = client
    .interaction()
    .with_model("gemini-3-flash-preview")
    .with_text("What's the weather?")
    .create_with_auto_functions()
    .await?;
```

## [0.1.0] - 2024-12-XX

### Added
- Initial release
- Support for GenerateContent API
- Support for Interactions API
- Function calling with automatic discovery via macros
- Streaming support for both APIs
- Comprehensive test suite
- Example programs for both APIs<|MERGE_RESOLUTION|>--- conflicted
+++ resolved
@@ -53,7 +53,6 @@
   - New helper methods: `has_grounding()`, `grounding_metadata()` on `InteractionResponse`
   - Full streaming support via `StreamChunk::Complete`
 
-<<<<<<< HEAD
 - **Code execution support** (#26): Enable Python code execution via Gemini's built-in sandbox
   - New `with_code_execution()` builder method on `InteractionBuilder`
   - New `CodeExecutionOutcome` enum with `Ok`, `Failed`, `DeadlineExceeded`, `Unspecified` variants
@@ -63,13 +62,12 @@
   - New helper functions: `code_execution_call_content()`, `code_execution_result_content()`, `code_execution_success()`, `code_execution_error()`
   - Backward-compatible deserialization for old API response format
   - **Breaking (serialization)**: `CodeExecutionCall` now serializes `language` and `code` as top-level fields instead of nested in `arguments`. Deserialization remains backward-compatible with both formats.
-=======
+
 - **URL context support** (#63): Enable URL content fetching and analysis
   - New `with_url_context()` builder method on `InteractionBuilder`
   - New types: `UrlContextMetadata`, `UrlMetadataEntry`, `UrlRetrievalStatus`
   - New helper methods: `has_url_context_metadata()`, `url_context_metadata()` on `InteractionResponse`
   - Supports up to 20 URLs per request, max 34MB per URL
->>>>>>> aa519543
 
 ### Changed
 - **`InteractionContent` is now `#[non_exhaustive]`** (#44): Match statements must include a wildcard arm (`_ => {}`). This allows adding new variants in minor version updates without breaking downstream code.
