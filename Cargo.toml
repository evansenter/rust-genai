[workspace]
members = [
    "genai-client", "rust-genai-macros",
]

[workspace.dependencies]
serde = { version = "1.0", features = ["derive"] }
serde_json = "1.0"
reqwest = { version = "0.12", features = ["json", "rustls-tls"] }
tokio = { version = "1.48", features = ["full"] }
async-stream = "0.3"
futures-util = "0.3"
thiserror = "2.0"
log = "0.4"
async-trait = "0.1"
inventory = "0.3"
bytes = "1.11"
syn = { version = "2.0", features = ["full", "parsing"] }
quote = "1.0"
proc-macro2 = "1.0"
utoipa = "5.4"

[package]
name = "rust-genai"
version = "0.1.0"
edition = "2024"
license = "MIT"

[dependencies]
genai-client = { path = "genai-client" }
rust-genai-macros = { path = "./rust-genai-macros" }
serde = { workspace = true }
serde_json = { workspace = true }
reqwest = { workspace = true }
tokio = { workspace = true }
async-stream = { workspace = true }
futures-util = { workspace = true }
thiserror = { workspace = true }
log = { workspace = true }
async-trait = { workspace = true }
inventory = { workspace = true }

[dev-dependencies]
<<<<<<< HEAD
tokio = { version = "1.45.1", features = ["full", "test-util"] }
wiremock = "0.6"
=======
tokio = { workspace = true, features = ["test-util"] }
>>>>>>> ff9010b5
<|MERGE_RESOLUTION|>--- conflicted
+++ resolved
@@ -41,9 +41,5 @@
 inventory = { workspace = true }
 
 [dev-dependencies]
-<<<<<<< HEAD
-tokio = { version = "1.45.1", features = ["full", "test-util"] }
-wiremock = "0.6"
-=======
 tokio = { workspace = true, features = ["test-util"] }
->>>>>>> ff9010b5
+wiremock = "0.6"