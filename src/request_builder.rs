--- conflicted
+++ resolved
@@ -3,13 +3,8 @@
 
 use futures_util::{StreamExt, stream::BoxStream};
 use genai_client::{
-<<<<<<< HEAD
-    self, CreateInteractionRequest, GenerationConfig, InteractionContent, InteractionInput,
-    InteractionResponse, StreamChunk, Tool as InternalTool,
-=======
     self, CreateInteractionRequest, FunctionDeclaration, GenerationConfig, InteractionContent,
-    InteractionInput, InteractionResponse, Tool as InternalTool,
->>>>>>> 3ddf39a1
+    InteractionInput, InteractionResponse, StreamChunk, Tool as InternalTool,
 };
 
 /// Default maximum iterations for auto function calling
